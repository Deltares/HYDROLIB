--- conflicted
+++ resolved
@@ -1,12 +1,7 @@
 import matplotlib.pyplot as plt
 import numpy as np
 from matplotlib.collections import LineCollection
-<<<<<<< HEAD
 from hydrolib.core.dflowfm import Network
-=======
-
-from hydrolib.core.io.net.models import Network
->>>>>>> dba0a05e
 
 
 def plot_network(
