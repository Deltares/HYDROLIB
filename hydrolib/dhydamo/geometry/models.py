--- conflicted
+++ resolved
@@ -1,23 +1,15 @@
-from typing import List, Union
-
-import numpy as np
 from meshkernel import GeometryList as GeometryListMK
 from shapely.geometry import (
+    Point,
+    MultiPoint,
     LineString,
     MultiLineString,
-    MultiPoint,
+    Polygon,
     MultiPolygon,
-    Point,
-    Polygon,
 )
-<<<<<<< HEAD
-
-from hydrolib.core.io.net.models import split_by
-=======
 import numpy as np
 from typing import Union, List
 from hydrolib.core.io.dflowfm.net.models import split_by
->>>>>>> c8fe962a
 
 
 class GeometryList(GeometryListMK):
@@ -125,17 +117,17 @@
     def _to_linestring(
         self, geometries: List[GeometryListMK], is_multi: bool
     ) -> Union[LineString, MultiLineString]:
-        linestrings = [
-            LineString(np.stack([p.x_coordinates, p.y_coordinates], axis=1))
-            for p in geometries
-        ]
-        if is_multi:
-            return MultiLineString(linestrings)
-        else:
-            return linestrings[0]
+                linestrings = [
+                    LineString(np.stack([p.x_coordinates, p.y_coordinates], axis=1))
+                    for p in geometries
+                ]
+                if is_multi:
+                    return MultiLineString(linestrings)
+                else:
+                    return linestrings[0]
 
     def _to_points(
-        self, geometries: List[GeometryListMK], is_multi: bool
+        	self, geometries: List[GeometryListMK], is_multi: bool
     ) -> Union[Point, MultiPoint]:
         points = [
             Point(np.stack([p.x_coordinates, p.y_coordinates], axis=1))
@@ -145,6 +137,7 @@
             return MultiPoint(points)
         else:
             return points[0]
+
 
     def to_geometry(self):
         geometries = [
