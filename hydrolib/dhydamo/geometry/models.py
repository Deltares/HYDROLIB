from typing import List, Union

import numpy as np
from meshkernel import GeometryList as GeometryListMK
from shapely.geometry import (
    LineString,
    MultiLineString,
    MultiPoint,
    MultiPolygon,
    Point,
    Polygon,
)

from hydrolib.core.io.net.models import split_by


class GeometryList(GeometryListMK):
    def __init__(self, *args, **kwargs):
        super().__init__(*args, **kwargs)

    @classmethod
    def from_geometry(cls, geometry):
        if isinstance(geometry, Polygon):
            return cls.from_polygon(geometry)
        elif isinstance(geometry, MultiPolygon):
            return cls.from_multipolygon(geometry)
        elif isinstance(geometry, LineString):
            return cls.from_linestring(geometry)
        elif isinstance(geometry, MultiLineString):
            return cls.from_multilinestring(geometry)
        elif isinstance(geometry, Point):
            return cls.from_point(geometry)
        elif isinstance(geometry, MultiPoint):
            return cls.from_multipoint(geometry)
        else:
            raise TypeError(f"Geometry type {type(geometry)} not understood.")

    @classmethod
    def _from_simple(cls, geometry: Union[LineString, Point]):
        # Extract coordinates from geometry
        x_crds, y_crds = np.array(geometry.coords[:]).T
        gl = cls(x_coordinates=x_crds, y_coordinates=y_crds)
        return gl

    @classmethod
    def from_linestring(cls, linestring: LineString):
        return cls._from_simple(linestring)

    @classmethod
    def from_point(cls, point: Point):
        return cls._from_simple(point)

    @classmethod
    def from_polygon(cls, polygon: Polygon):
        # Create a list of coordinate lists
        # Add exterior
        x_ext, y_ext = np.array(polygon.exterior.coords[:]).T
        x_crds = [x_ext]
        y_crds = [y_ext]
        # Add interiors, seperated by inner_outer_separator
        for interior in polygon.interiors:
            x_int, y_int = np.array(interior.coords[:]).T
            x_crds.append([cls.inner_outer_separator])
            x_crds.append(x_int)
            y_crds.append([cls.inner_outer_separator])
            y_crds.append(y_int)
        gl = cls(x_coordinates=np.concatenate(x_crds), y_coordinates=np.concatenate(y_crds))
        return gl

    @classmethod
    def _from_multigeometry(cls, multigeometry: Union[MultiLineString, MultiPolygon]):
        x_crds = []
        y_crds = []
        # Create a GeometryList for every polygon in the multipolygon
        for i, geometry in enumerate(multigeometry.geoms):
            gl = cls.from_geometry(geometry)
            # Add geometry seperator for every geometrylist, except the first one
            if i != 0:
                x_crds.append([cls.geometry_separator])
                y_crds.append([cls.geometry_separator])
            # Add coordinates of polygon GeometryList
            x_crds.append(gl.x_coordinates)
            y_crds.append(gl.y_coordinates)

        gl = cls(x_coordinates=np.concatenate(x_crds), y_coordinates=np.concatenate(y_crds))
        return gl

    @classmethod
    def from_multipolygon(cls, multipolygon: MultiPolygon):
        return cls._from_multigeometry(multipolygon)

    @classmethod
    def from_multilinestring(cls, multilinestring: LineString):
        return cls._from_multigeometry(multilinestring)

    @classmethod
    def from_multipoint(cls, multipoint: Point):
        return cls._from_multigeometry(multipoint)

    def _to_polygon(self, geometries: List[GeometryListMK], is_multi: bool) -> Union[Polygon, MultiPolygon]:
        polygons = []
        for geometry in geometries:
            parts = [
                np.stack([p.x_coordinates, p.y_coordinates], axis=1)
                for p in split_by(geometry, self.inner_outer_separator)
            ]
            polygons.append(Polygon(shell=parts[0], holes=parts[1:]))
        if is_multi:
            return MultiPolygon(polygons)
        else:
            return polygons[0]

    def _to_linestring(
        self, geometries: List[GeometryListMK], is_multi: bool
    ) -> Union[LineString, MultiLineString]:
<<<<<<< HEAD
        linestrings = [LineString(np.stack([p.x_coordinates, p.y_coordinates], axis=1)) for p in geometries]
=======
        linestrings = [
            LineString(np.stack([p.x_coordinates, p.y_coordinates], axis=1))
            for p in geometries
        ]
>>>>>>> d29ee1c7
        if is_multi:
            return MultiLineString(linestrings)
        else:
            return linestrings[0]

<<<<<<< HEAD
    def _to_points(self, geometries: List[GeometryListMK], is_multi: bool) -> Union[Point, MultiPoint]:
        points = [Point(np.stack([p.x_coordinates, p.y_coordinates], axis=1)) for p in geometries]
=======
    def _to_points(
        self, geometries: List[GeometryListMK], is_multi: bool
    ) -> Union[Point, MultiPoint]:
        points = [
            Point(np.stack([p.x_coordinates, p.y_coordinates], axis=1))
            for p in geometries
        ]
>>>>>>> d29ee1c7
        if is_multi:
            return MultiPoint(points)
        else:
            return points[0]

    def to_geometry(self):
        geometries = [geo for geo in split_by(self, self.geometry_separator) if geo.x_coordinates.size > 0]
        is_multi = len(geometries) > 1

        for geometry_list in geometries:
            # Check if polygon, by comparing first and last coordinates
<<<<<<< HEAD
            is_polygon = geometry_list.x_coordinates[0] == geometry_list.x_coordinates[-1]
=======
            is_polygon = (
                geometry_list.x_coordinates[0] == geometry_list.x_coordinates[-1]
            )
>>>>>>> d29ee1c7
            # Check if linestring, by checking the length of coordinate sequences
            is_linestring = (len(geometry_list.x_coordinates) > 1) and (not is_polygon)

            if is_polygon:
                return self._to_polygon(geometries, is_multi)

            elif is_linestring:
                return self._to_linestring(geometries, is_multi)

            else:
                return self._to_point(geometries, is_multi)

    @property
    def geoms(self):
        """Returns GeometryList objects based on spliited by geometries"""
        for geometrylist in split_by(self, self.geometry_separator):
            # yield as shapely geometry
            yield GeometryList(**geometrylist.__dict__).to_geometry()<|MERGE_RESOLUTION|>--- conflicted
+++ resolved
@@ -64,7 +64,9 @@
             x_crds.append(x_int)
             y_crds.append([cls.inner_outer_separator])
             y_crds.append(y_int)
-        gl = cls(x_coordinates=np.concatenate(x_crds), y_coordinates=np.concatenate(y_crds))
+        gl = cls(
+            x_coordinates=np.concatenate(x_crds), y_coordinates=np.concatenate(y_crds)
+        )
         return gl
 
     @classmethod
@@ -82,7 +84,9 @@
             x_crds.append(gl.x_coordinates)
             y_crds.append(gl.y_coordinates)
 
-        gl = cls(x_coordinates=np.concatenate(x_crds), y_coordinates=np.concatenate(y_crds))
+        gl = cls(
+            x_coordinates=np.concatenate(x_crds), y_coordinates=np.concatenate(y_crds)
+        )
         return gl
 
     @classmethod
@@ -97,7 +101,9 @@
     def from_multipoint(cls, multipoint: Point):
         return cls._from_multigeometry(multipoint)
 
-    def _to_polygon(self, geometries: List[GeometryListMK], is_multi: bool) -> Union[Polygon, MultiPolygon]:
+    def _to_polygon(
+        self, geometries: List[GeometryListMK], is_multi: bool
+    ) -> Union[Polygon, MultiPolygon]:
         polygons = []
         for geometry in geometries:
             parts = [
@@ -113,23 +119,15 @@
     def _to_linestring(
         self, geometries: List[GeometryListMK], is_multi: bool
     ) -> Union[LineString, MultiLineString]:
-<<<<<<< HEAD
-        linestrings = [LineString(np.stack([p.x_coordinates, p.y_coordinates], axis=1)) for p in geometries]
-=======
         linestrings = [
             LineString(np.stack([p.x_coordinates, p.y_coordinates], axis=1))
             for p in geometries
         ]
->>>>>>> d29ee1c7
         if is_multi:
             return MultiLineString(linestrings)
         else:
             return linestrings[0]
 
-<<<<<<< HEAD
-    def _to_points(self, geometries: List[GeometryListMK], is_multi: bool) -> Union[Point, MultiPoint]:
-        points = [Point(np.stack([p.x_coordinates, p.y_coordinates], axis=1)) for p in geometries]
-=======
     def _to_points(
         self, geometries: List[GeometryListMK], is_multi: bool
     ) -> Union[Point, MultiPoint]:
@@ -137,25 +135,24 @@
             Point(np.stack([p.x_coordinates, p.y_coordinates], axis=1))
             for p in geometries
         ]
->>>>>>> d29ee1c7
         if is_multi:
             return MultiPoint(points)
         else:
             return points[0]
 
     def to_geometry(self):
-        geometries = [geo for geo in split_by(self, self.geometry_separator) if geo.x_coordinates.size > 0]
+        geometries = [
+            geo
+            for geo in split_by(self, self.geometry_separator)
+            if geo.x_coordinates.size > 0
+        ]
         is_multi = len(geometries) > 1
 
         for geometry_list in geometries:
             # Check if polygon, by comparing first and last coordinates
-<<<<<<< HEAD
-            is_polygon = geometry_list.x_coordinates[0] == geometry_list.x_coordinates[-1]
-=======
             is_polygon = (
                 geometry_list.x_coordinates[0] == geometry_list.x_coordinates[-1]
             )
->>>>>>> d29ee1c7
             # Check if linestring, by checking the length of coordinate sequences
             is_linestring = (len(geometry_list.x_coordinates) > 1) and (not is_polygon)
 
