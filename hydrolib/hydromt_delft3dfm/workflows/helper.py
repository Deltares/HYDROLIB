--- conflicted
+++ resolved
@@ -431,23 +431,6 @@
 
 
 ## geometry
-<<<<<<< HEAD
-def split_lines(line, num_new_lines : int):
-    """ Get a list of lines splitted from a line.
-
-    Parameters
-    ----------
-    line
-        The line to split
-    num_new_lines : int 
-        The desired number of lines.
-    
-    Returns
-    -------
-    list
-        The new lines.
-    """
-=======
 def cut(line, distance):
     """Cuts a line in two at a distance from its starting point
     ref: https://shapely.readthedocs.io/en/stable/manual.html"""
@@ -467,8 +450,20 @@
 
 
 def split_lines(line, num_new_lines):
-    """function to get a list of lines splitted from line"""
->>>>>>> 50055d6f
+    """ Get a list of lines splitted from a line.
+
+    Parameters
+    ----------
+    line
+        The line to split
+    num_new_lines : int 
+        The desired number of lines.
+    
+    Returns
+    -------
+    list
+        The new lines.
+    """
     _line = [line]
     points = [
         line.interpolate((i / num_new_lines), normalized=True)
