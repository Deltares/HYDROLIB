# -*- coding: utf-8 -*-

import configparser
import logging
import pathlib

import geopandas as gpd
import hydromt.io
import numpy as np
import pandas as pd
import shapely
from hydromt import config
from scipy.spatial import distance
from shapely.geometry import (
    LineString,
    MultiLineString,
    MultiPoint,
    Point,
    Polygon,
    box,
)
from shapely.ops import snap, split

logger = logging.getLogger(__name__)


__all__ = [
    "slice_geodataframe",
    "retype_geodataframe",
    "write_shp",
    "parse_ini",
    "append_data_columns_based_on_ini_query",
    "split_lines",
    "check_gpd_attributes",
]


## IO


def isfloat(x):
    """Determines whether `x` is a float by trying to cast it to a float.

    Parameters
    ----------
    x
        The instance to check.

    Returns
    -------
    bool
        True if `x` is a float, otherwise False.
    """

    try:
        float(x)
        return True
    except:
        return False


def isint(x):
    """Determines whether `x` is an integer by trying to cast it to an integer.

    Parameters
    ----------
    x
        The instance to check.

    Returns
    -------
    bool
        True if `x` is an integer, otherwise False.
    """
    try:
        int(x)
        return True
    except:
        return False


def parse_arg(arg, dtype=None):
    if dtype is None:
        if arg in ["None", "none", "NONE", None, "", "NULL"]:
            arg_ = None
        elif arg in ["FALSE", "False", "false", False]:
            arg_ = False
        elif arg in ["TRUE", "True", "true", True]:
            arg_ = True
        elif isint(arg):
            arg_ = int(arg)
        elif isfloat(arg):
            arg_ = float(arg)
        elif isinstance(arg, pathlib.Path):
            if arg.is_file() == False:
                arg_ = None  # path
            else:
                arg_ = str(arg)  # filespath
        elif isinstance(arg, dict):
            arg_ = arg
        elif "{" in arg:
            arg_ = eval(arg)  # dict
        elif "," in arg:
            arg_ = arg.split(",")
            arg_ = [a.strip() for a in arg_]  # list
        elif arg.startswith("'") & arg.endswith("'"):
            arg_ = arg[1:-1]  # reserve string
        else:
            arg_ = str(arg)  # str

    else:
        if dtype in [bool, int, float, str]:
            arg_ = dtype(arg)
        else:
            raise Warning("Not supported dtype")

    return arg_


def parse_ini(ini_fn) -> dict:
    """Parses an ini file to a dictionary.

    Parameters
    ----------
    ini_fn
        The location of the ini file.
<<<<<<< HEAD
=======

>>>>>>> c8fe962a
    Returns
    -------
    dict
        A dictionary containing the sections with as value a dictionary with the keys and values.
    """
    logger.info(f"parsing settings from {ini_fn}")
    config = configparser.ConfigParser(inline_comment_prefixes=[";", "#"])
    config.optionxform = str  # case sensitive parsing
    _ = config.read(ini_fn)
    config_ = {}
    for section in config.sections():
        config_[section] = {}
        for k, v in config[section].items():
            config_[section][k] = parse_arg(v)
    return config_


## GeoDataFrame handling


def slice_geodataframe(
    gdf: gpd.GeoDataFrame,
    required_query: str = None,
    required_columns: list = None,
    logger=logger,
):
    """Function to read gpd.GeoDataFrame with preprocessing: rename, slice, convert type and set index.
<<<<<<< HEAD
=======

>>>>>>> c8fe962a
    Parameters
    ----------
    gdf : gpd.GeoDataFrame.
        The geo data frame to slice.
    required_query : str, optional
        The required query. Defaults to None.
    required_columns : list, optional
        The required columns. Default to None.
    logger
        The logger to log messages with.

    Returns
    -------
    gpd.GeoDataFrame
        The sliced geo data frame.
    """

    # check data
    if gdf is None or len(gdf) == 0:
        logger.error(f"GeoDataFrame: no slicing is applied. data is None or empty.")
        return gdf
    else:
        _data = gdf

    # check arguments
    if isinstance(required_columns, str):
        required_columns = [required_columns]

    # column wise slicing
    if required_columns is None:
        logger.debug(
            f"GeoDataFrame: no column-wise slicing and retyping applied. required_columns is not specified"
        )
        data = _data

    else:

        if not set(required_columns).issubset(_data.columns):
            logger.error(
                f"GeoDataFrame: cannot perform slicing. required_columns must exist in data columns {_data.columns}."
            )

        else:
            try:
                logger.debug(
                    f"GeoDataFrame: column-wise slicing data with required_columns: {required_columns}"
                )
                data = gpd.GeoDataFrame(geometry=_data["geometry"])
                for c in required_columns:
                    data[c] = _data[c]
            except Exception as e:
                logger.error(e)

    # row-wise slicing
    if required_query is not None:
        try:
            logger.debug(
                f"GeoDataFrame: row-wise slicing data with required_dtypes: {required_columns}"
            )
            data = data.query(required_query)
        except Exception as e:
            logger.error(e)
    else:
        logger.debug(
            f"GeoDataFrame: no row-wise slicing applied. required_query is not specified."
        )

    if len(data) == 0:
        logger.error(f"GeoDataFrame: Zero items are left after slicing.")

    return data


def retype_geodataframe(gdf: gpd.GeoDataFrame, retype=None, logger=logger):
    """Retype a GeoDataFrame."""

    if retype is None or len(retype) == 0:
        logger.debug(f"GeoDataFrame: no retyping is applied. retype is not specified.")

    else:
        cols = gdf.columns
        if not isinstance(retype, dict):
            astype = {c: retype for c in cols}
        else:
            if not set(retype.keys()).issubset(gdf.columns):
                logger.warning(
                    f"GeoDataFrame: retyping is not fully applied. retype must exist in {gdf.columns}."
                )
            astype = {k: v for k, v in retype.items() if k in cols}

        for c in cols:
            mv = astype.get(c, None)
            if mv is not None:
                if mv == "bool":
                    gdf[c] = gdf[c].replace(
                        {
                            "TRUE": True,
                            "True": True,
                            "true": True,
                            "1": True,
                            "FALSE": False,
                            "False": False,
                            "false": False,
                            "0": False,
                        }
                    )

                try:
                    gdf[c] = gdf[c].replace({"NULL": None, "None": None, "none": None})
                    gdf[c] = gdf[c].astype(mv)
                except ValueError:
                    raise ValueError(
                        f"GeoDataFrame: retype ({mv}) could not be performed on column {c}"
                    )
    return gdf


def eval_funcs(gdf: gpd.GeoDataFrame, funcs: dict, logger=logger):
    """Evaluate funcs on the geo data frame.

    Parameters
    ----------
    gdf : gpd.GeoDataFrame
        The geo data frame to update.
    funcs : dict
        A dictionary containing key-value pair describing a column name with a string describing the operation to evaluate.
    logger
        The logger to log messages with.

    Returns
    -------
    gpd.GeoDataFrame
        The geo data frame with the updated columns.
    """
    if funcs is None or len(funcs) == 0:
        logger.debug(f"GeoDataFrame: no funcs is applied. funcs is not specified.")
        return gdf

    for k, v in funcs.items():
        try:
            # eval funcs for columns that exist
            if v in gdf.columns:
                if "geometry" in v:
                    # ensure type of geoseries - might be a bug in pandas / geopandas
                    _ = type(gdf["geometry"])
                gdf[k] = gdf.eval(v)
                logger.debug(f"GeoDataFrame:  update column {k} based on {v}")
            # assign new columns using given values
            else:
                gdf[k] = v
                logger.debug(f"GeoDataFrame: update column {k} based on {v}")
        except Exception as e:
            logger.debug(f"GeoDataFrame: can not update column {k} based on {v}: {e}")
    return gdf


def write_shp(data: gpd.GeoDataFrame, filename: str, columns: list = None):
    """Write a geo data frame to a shape file.

    Parameters
    ----------
    data : gpd.GeoDataFrame
        The geo data frame to write to file.
    filename : str
        The shape file name to write to.
    columns : list, optional
        The list of columns to write. The geometry column will be added if it it missing.
        If not specified, all the columns in the dataset will be written.
        Default to None.
    """

    if data is not None:
        # convert to numerical
        data = data.apply(pd.to_numeric, errors="ignore")
        # convert list to strings
        for c in data.columns:
            if isinstance(data[c][0], list):
                data[c] = data[c].apply(";".join)
        if columns is not None:
            if "geometry" not in columns:
                columns = columns + ["geometry"]
            gpd.GeoDataFrame(data[columns]).to_file(filename, index=False)
        else:
            gpd.GeoDataFrame(data).to_file(filename, index=False)


# data handling


def append_data_columns_based_on_ini_query(
    data: gpd.GeoDataFrame,
    ini: configparser.ConfigParser,
    keys: list = [],
    logger=logger,
):
    """append key,val pair as data columns for the input GeoDataFrame based on ini [default] or [query] sections

    Parameters
    ----------
    data : gpd.GeoDataFrame
        The geo data frame to append to.
    ini : configparser.ConfigParser
        The ini config parser.
    keys : list, optional
        The keys to add to the geo data frame columns.
    logger
        The logger to log messages with.

    Returns
    -------
    gpd.GeoDataFrame
        The updated geo data frame.
    """
    # TODO check this function
    _columns = list(data.columns)
    for section in ini.keys():
        if section == "global":  # do nothing for global settings
            pass
        elif section == "default":  # append default key,value pairs
            for key, val in ini[section].items():
                try:
                    val = float(val)
                except:
                    pass
                if key in _columns:
                    data.loc[data[key].isna(), key] = val
                else:
                    data.loc[:, key] = val
        else:  # overwrite default key,value pairs based on [query]
            for key, val in ini[section].items():
                try:

                    try:
                        val = float(val)
                    except:
                        pass
                    if key in _columns:
                        d = data.query(section)
                        idx = d.loc[d[key].isna(), :].index
                        data.loc[idx, key] = val
                    else:
                        idx = data.query(section).index
                        data.loc[idx, key] = val
                except:
                    logger.warning(
                        f"Unable to query: adding default values from section {section} failed"
                    )
                    pass  # do not query if error
    _columns_ = list(data.columns)
    if len(keys) > 0:
        columns = _columns + keys
    else:
        columns = _columns_
    return data.loc[:, columns]

<<<<<<< HEAD
    """ Check the geo data frame for None and length.
=======

def check_geodataframe(gdf: gpd.GeoDataFrame):
    """Check the geo data frame for None and length.
>>>>>>> c8fe962a
    A warning will be logged, if the geo data frame is None or empty.

    Parameters
    ----------
    gdf : gpd.GeoDataFrame
        The geo data frame to check.

    Returns
    -------
    bool
        True if `gdf` is not None and has at least one entry; otherwise, False.
    """

    if gdf is None or len(gdf) == 0:
        check = False
        logger.warning("GeoDataFrame: do not have valid features. ")
    else:
        check = True
    return check


## geometry
def cut_pieces(line, distances):
    """cut a line into pieces based on distances"""
<<<<<<< HEAD
    if distances[0] != 0:
        distances.insert(0, 0)
    if distances[-1] == line.length:
        distances.pop(-1)
=======
    distances.insert(0, 0)
>>>>>>> c8fe962a
    pieces = [line]
    for d in np.diff(np.sort(distances)):
        line = pieces.pop(-1)
        pieces.extend(cut(line, d))
    return pieces


def cut(line, distance):
    """Cuts a line in two at a distance from its starting point
    ref: https://shapely.readthedocs.io/en/stable/manual.html"""
    if distance <= 0.0 or distance >= line.length:
        return [LineString(line)]
    coords = list(line.coords)
    for i, p in enumerate(coords):
        pd = line.project(Point(p))
        if pd == distance:
            return [LineString(coords[: i + 1]), LineString(coords[i:])]
        if pd > distance:
            cp = line.interpolate(distance)
            return [
                LineString(coords[:i] + [(cp.x, cp.y)]),
                LineString([(cp.x, cp.y)] + coords[i:]),
            ]


def split_lines(line, num_new_lines):
    """Get a list of lines splitted from a line.

    Parameters
    ----------
    line
        The line to split
    num_new_lines : int
        The desired number of lines.

    Returns
    -------
    list
        The new lines.
    """
    _line = [line]
    points = [
        line.interpolate((i / num_new_lines), normalized=True)
        for i in range(0, num_new_lines + 1)
    ]

    new_lines = []
    for n, p in enumerate(points):
        split_line = split(snap(line, p, 1e-8), p)
        segments = [feature for feature in split_line]
        if n == 0:
            line = segments[0]
        elif n == num_new_lines:
            new_lines.append(segments[0])
        else:
            new_lines.append(segments[0])
            line = segments[-1]

    assert (
        len(new_lines) == num_new_lines
    ), "number of lines after splitting does not match input"
    assert np.isclose(
        sum([l.length for l in new_lines]), _line[0].length
    ), "length after splitting does not match input"

    return new_lines


def check_gpd_attributes(
    gdf: gpd.GeoDataFrame, required_columns: list, raise_error: bool = False
):
    """check if the geodataframe contains all required columns

    Parameters
    ----------
    gdf : gpd.GeoDataFrame, required
        GeoDataFrame to be checked
    required_columns: list of strings, optional
        Check if the geodataframe contains all required columns
    raise_error: boolean, optional
        Raise error if the check failed
    """
    if not (set(required_columns).issubset(gdf.columns)):
        if raise_error:
            raise ValueError(
                f"GeoDataFrame do not contains all required attributes: {required_columns}."
            )
        else:
            logger.warning(
                f"GeoDataFrame do not contains all required attributes: {required_columns}."
            )
        return False
    return True<|MERGE_RESOLUTION|>--- conflicted
+++ resolved
@@ -124,10 +124,7 @@
     ----------
     ini_fn
         The location of the ini file.
-<<<<<<< HEAD
-=======
-
->>>>>>> c8fe962a
+
     Returns
     -------
     dict
@@ -155,10 +152,7 @@
     logger=logger,
 ):
     """Function to read gpd.GeoDataFrame with preprocessing: rename, slice, convert type and set index.
-<<<<<<< HEAD
-=======
-
->>>>>>> c8fe962a
+
     Parameters
     ----------
     gdf : gpd.GeoDataFrame.
@@ -414,13 +408,9 @@
         columns = _columns_
     return data.loc[:, columns]
 
-<<<<<<< HEAD
-    """ Check the geo data frame for None and length.
-=======
 
 def check_geodataframe(gdf: gpd.GeoDataFrame):
     """Check the geo data frame for None and length.
->>>>>>> c8fe962a
     A warning will be logged, if the geo data frame is None or empty.
 
     Parameters
@@ -445,14 +435,10 @@
 ## geometry
 def cut_pieces(line, distances):
     """cut a line into pieces based on distances"""
-<<<<<<< HEAD
     if distances[0] != 0:
         distances.insert(0, 0)
     if distances[-1] == line.length:
         distances.pop(-1)
-=======
-    distances.insert(0, 0)
->>>>>>> c8fe962a
     pieces = [line]
     for d in np.diff(np.sort(distances)):
         line = pieces.pop(-1)
