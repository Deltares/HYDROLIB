--- conflicted
+++ resolved
@@ -132,18 +132,12 @@
     else:
         # Upstream
         ids = [f"{i}_up" for i in branches.index]
-<<<<<<< HEAD
-        crosssections_up = gpd.GeoDataFrame({}, index=ids)
-        crosssections_up["geometry"] = [Point(l.coords[0]) for l in branches.geometry]
-        crosssections_up.crs = branches.crs
-=======
         crosssections_up = gpd.GeoDataFrame(
             {"geometry": [Point(l.coords[0]) for l in branches.geometry]},
             index=ids,
             crs=branches.crs,
         )
 
->>>>>>> 30165b7a
         crosssections_up["crsloc_id"] = [
             f"crs_up_{bid}" for bid in branches["branchId"]
         ]
@@ -155,17 +149,11 @@
         crosssections_up["frictionId"] = branches["frictionId"].values
         # Downstream
         ids = [f"{i}_dn" for i in branches.index]
-<<<<<<< HEAD
-        crosssections_dn = gpd.GeoDataFrame({}, index=ids)
-        crosssections_dn["geometry"] = [Point(l.coords[-1]) for l in branches.geometry]
-        crosssections_dn.crs = branches.crs
-=======
         crosssections_dn = gpd.GeoDataFrame(
             {"geometry": [Point(l.coords[0]) for l in branches.geometry]},
             index=ids,
             crs=branches.crs,
         )
->>>>>>> 30165b7a
         crosssections_dn["crsloc_id"] = [
             f"crs_dn_{bid}" for bid in branches["branchId"]
         ]
