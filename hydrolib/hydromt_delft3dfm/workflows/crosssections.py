# -*- coding: utf-8 -*-

import configparser
import logging

import geopandas as gpd
import hydromt.io
import numpy as np
import pandas as pd
import shapely
from hydromt import config
from scipy.spatial import distance
from shapely.geometry import LineString, Point

from .branches import find_nearest_branch

# from delft3dfmpy.core import geometry
from .helper import split_lines

logger = logging.getLogger(__name__)


__all__ = [
    "set_branch_crosssections",
    "set_xyz_crosssections",
]  # , "process_crosssections", "validate_crosssections"]


def set_branch_crosssections(
    branches: gpd.GeoDataFrame,
    midpoint: bool = True,
):
    """
<<<<<<< HEAD
    Function to set regular cross-sections at the mid point of branch.
    only support rectangle and trapezoid.

    Parameters
    ----------
    branches : gpd.GeoDataFrame
        The branches.

    Returns
    -------
    gpd.GeoDataFrame
        The cross sections.
=======
    Function to set regular cross-sections for each branch.
    only support rectangle, trapezoid and circle.
    Crosssections are derived at branches mid points if ``midpoints`` is True,
    else at both upstream and downstream extremities of branches if False.
>>>>>>> 50055d6f
    """
    # Get the crs at the midpoint of branches if midpoint
    if midpoint:
        crosssections = gpd.GeoDataFrame({}, index=branches.index, crs=branches.crs)
        crosssections["geometry"] = [
            l.interpolate(0.5, normalized=True) for l in branches.geometry
        ]
        crosssections["crsloc_id"] = [f"crs_{bid}" for bid in branches["branchId"]]
        crosssections["crsloc_branchId"] = branches["branchId"]
        crosssections["crsloc_chainage"] = [l / 2 for l in branches["geometry"].length]
        crosssections["crsloc_shift"] = branches["bedlev"]
    # Else prepares crosssections at both upstream and dowsntream extremities
    else:
        # Upstream
        ids = [f"{i}_up" for i in branches.index]
        crosssections_up = gpd.GeoDataFrame({}, index=ids, crs=branches.crs)
        crosssections_up["geometry"] = [Point(l.coords[0]) for l in branches.geometry]
        crosssections_up["crsloc_id"] = [
            f"crs_up_{bid}" for bid in branches["branchId"]
        ]
        crosssections_up["crsloc_branchId"] = branches["branchId"].values
        crosssections_up["crsloc_chainage"] = [0.0 for l in branches.geometry]
        crosssections_up["crsloc_shift"] = branches["invlev_up"].values
        # Downstream
        ids = [f"{i}_dn" for i in branches.index]
        crosssections_dn = gpd.GeoDataFrame({}, index=ids, crs=branches.crs)
        crosssections_dn["geometry"] = [Point(l.coords[-1]) for l in branches.geometry]
        crosssections_dn["crsloc_id"] = [
            f"crs_dn_{bid}" for bid in branches["branchId"]
        ]
        crosssections_dn["crsloc_branchId"] = branches["branchId"].values
        crosssections_dn["crsloc_chainage"] = [l for l in branches["geometry"].length]
        crosssections_dn["crsloc_shift"] = branches["invlev_dn"].values
        # Merge
        crosssections = crosssections_up.append(crosssections_dn)

    # circle profile
    circle_indexes = branches.loc[branches["shape"] == "circle", :].index
    for bi in circle_indexes:
        if midpoint:
            bicrs = [bi]
        else:
            bicrs = [f"{bi}_up", f"{bi}_dn"]
        for b in bicrs:
            crosssections.at[b, "crsloc_definitionId"] = "circ_d{:,.3f}_{:s}".format(
                branches.loc[bi, "diameter"], "branch"
            )
            crosssections.at[b, "crsdef_id"] = crosssections.loc[
                b, "crsloc_definitionId"
            ]
            crosssections.at[b, "crsdef_type"] = branches.loc[bi, "shape"]
            crosssections.at[b, "crsdef_frictionId"] = branches.loc[bi, "frictionId"]
            crosssections.at[b, "crsdef_diameter"] = branches.loc[bi, "diameter"]
            crosssections.at[b, "crsdef_closed"] = branches.loc[bi, "closed"]

    # rectangle profile
    rectangle_indexes = branches.loc[branches["shape"] == "rectangle", :].index

    for bi in rectangle_indexes:
        if midpoint:
            bicrs = [bi]
        else:
            bicrs = [f"{bi}_up", f"{bi}_dn"]
        for b in bicrs:
            crosssections.at[
                b, "crsloc_definitionId"
            ] = "rect_h{:,.3f}_w{:,.3f}_c{:s}_{:s}".format(
                branches.loc[bi, "height"],
                branches.loc[bi, "width"],
                branches.loc[bi, "closed"],
                "branch",
            )
            crosssections.at[b, "crsdef_id"] = crosssections.loc[
                b, "crsloc_definitionId"
            ]
            crosssections.at[b, "crsdef_type"] = branches.loc[bi, "shape"]
            crosssections.at[b, "crsdef_frictionId"] = branches.loc[bi, "frictionId"]
            crosssections.at[b, "crsdef_height"] = branches.loc[bi, "height"]
            crosssections.at[b, "crsdef_width"] = branches.loc[bi, "width"]
            crosssections.at[b, "crsdef_closed"] = branches.loc[bi, "closed"]

    # trapezoid profile
    trapezoid_indexes = branches.loc[branches["shape"] == "trapezoid", :].index
    for bi in trapezoid_indexes:
        if midpoint:
            bicrs = [bi]
        else:
            bicrs = [f"{bi}_up", f"{bi}_dn"]
        for b in bicrs:
            crosssections.at[
                b, "crsloc_definitionId"
            ] = "trapz_h{:,.1f}_bw{:,.1f}_tw{:,.1f}_c{:s}_{:s}".format(
                branches.loc[bi, "height"],
                branches.loc[bi, "width"],
                branches.loc[bi, "t_width"],
                branches.loc[bi, "closed"],
                "branch",
            )
            crosssections.at[b, "crsdef_id"] = crosssections.loc[
                b, "crsloc_definitionId"
            ]
            crosssections.at[b, "crsdef_type"] = branches.loc[bi, "shape"]
            crosssections.at[b, "crsdef_frictionId"] = branches.loc[bi, "frictionId"]
            crosssections.at[b, "crsdef_height"] = branches.loc[bi, "height"]
            crosssections.at[b, "crsdef_width"] = branches.loc[bi, "width"]
            crosssections.at[b, "crsdef_t_width"] = branches.loc[bi, "t_width"]
            crosssections.at[b, "crsdef_closed"] = branches.loc[bi, "closed"]

    # setup thaiweg for GUI
    crosssections["crsdef_thalweg"] = 0.0

    return crosssections


def set_xyz_crosssections(
    branches: gpd.GeoDataFrame,
    crosssections: gpd.GeoDataFrame,
):
    """ Set up xyz crosssections.
    xyz crosssections should be points gpd, column z and column order.

    Parameters
    ----------
    branches : gpd.GeoDataFrame
        The branches.
    crosssections : gpd.GeoDataFrame
        The crosssections.

    Returns
    -------
    pd.DataFrame
        The xyz cross sections.
    """
    # check if require columns exist
    required_columns = ["geometry", "crsId", "order", "z"]
    if set(required_columns).issubset(crosssections.columns):
        crosssections = gpd.GeoDataFrame(crosssections[required_columns])
    else:
        logger.error(
            f"Cannot setup crosssections from branch. Require columns {required_columns}."
        )

    # apply data type
    crosssections.loc[:, "x"] = crosssections.geometry.x
    crosssections.loc[:, "y"] = crosssections.geometry.y
    crosssections.loc[:, "z"] = crosssections.z
    crosssections.loc[:, "order"] = crosssections.loc[:, "order"].astype("int")

    # convert xyz crosssection into yz profile
    crosssections = crosssections.groupby(level=0).apply(xyzp2xyzl, (["order"]))

    # snap to branch
    # setup branch_id - snap bridges to branch (inplace of bridges, will add branch_id and branch_offset columns)
    find_nearest_branch(
        branches=branches, geometries=crosssections, method="intersecting"
    )  # FIXME: what if the line intersect with 2/wrong branches?

    # setup failed - drop based on branch_offset that are not snapped to branch (inplace of yz_crosssections) and issue warning
    _old_ids = crosssections.index.to_list()
    crosssections.dropna(axis=0, inplace=True, subset=["branch_offset"])
    _new_ids = crosssections.index.to_list()
    if len(_old_ids) != len(_new_ids):
        logger.warning(
            f"Crosssection with id: {list(set(_old_ids) - set(_new_ids))} are dropped: unable to find closest branch. "
        )

    # setup crsdef from xyz
    crsdefs = pd.DataFrame(
        {
            "crsdef_id": crosssections.index.to_list(),
            "crsdef_type": "xyz",
            "crsdef_branchId": crosssections.branch_id.to_list(),  # FIXME test if leave this out
            "crsdef_xyzCount": crosssections.x.map(len).to_list(),
            "crsdef_xCoordinates": [
                " ".join(["{:.1f}".format(i) for i in l])
                for l in crosssections.x.to_list()
            ],  # FIXME cannot use list in gpd
            "crsdef_yCoordinates": [
                " ".join(["{:.1f}".format(i) for i in l])
                for l in crosssections.y.to_list()
            ],
            "crsdef_zCoordinates": [
                " ".join(["{:.1f}".format(i) for i in l])
                for l in crosssections.z.to_list()
            ],
            # 'crsdef_xylength': ' '.join(['{:.1f}'.format(i) for i in crosssections.l.to_list()[0]]),
            # lower case key means temp keys (not written to file)
            "crsdef_frictionId": branches.loc[
                crosssections.branch_id.to_list(), "frictionId"
            ],
            # lower case key means temp keys (not written to file)
        }
    )

    # setup crsloc from xyz
    # delete generated ones # FIXME change to branchId everywhere
    crslocs = pd.DataFrame(
        {
            "crsloc_id": [
                f"{bid}_{bc:.2f}"
                for bid, bc in zip(
                    crosssections.branch_id.to_list(),
                    crosssections.branch_offset.to_list(),
                )
            ],
            "crsloc_branchId": crosssections.branch_id.to_list(),  # FIXME change to branchId everywhere
            "crsloc_chainage": crosssections.branch_offset.to_list(),
            "crsloc_shift": 0.0,
            "crsloc_definitionId": crosssections.index.to_list(),
            "geometry": crosssections.geometry.centroid.to_list()
            # FIXME: line to centroid? because could not be written to the same sdhp file
        }
    )
    crosssections_ = pd.merge(
        crslocs,
        crsdefs,
        how="left",
        left_on=["crsloc_definitionId"],
        right_on=["crsdef_id"],
    )
    return crosssections_


def set_point_crosssections(
    branches: gpd.GeoDataFrame,
    crosssections: gpd.GeoDataFrame,
    crs_type: str = "point",
):
    pass


def xyzp2xyzl(xyz: pd.DataFrame, sort_by: list = ["x", "y"]):
    """ Convert xyz points to xyz lines.
    
    Parameters
    ----------
    xyz: pd.DataFrame
        The xyz points.
    sort_by: list, optional
        List of attributes to sort by. Defaults to ["x", "y"]. 

    Returns
    -------
    gpd.GeoSeries
        The xyz lines.
    """

    sort_by = [s.lower() for s in sort_by]

    if xyz is not None:
        yz_index = xyz.index.unique()
        xyz.columns = [c.lower() for c in xyz.columns]
        xyz.reset_index(drop=True, inplace=True)

        # sort
        xyz_sorted = xyz.sort_values(by=sort_by)

        new_z = xyz_sorted.z.to_list()
        # temporary
        # new_z[0] = 1.4
        # new_z[-1] = 1.4

        line = LineString([(px, py) for px, py in zip(xyz_sorted.x, xyz_sorted.y)])
        xyz_line = gpd.GeoSeries(
            {
                "geometry": line,
                "l": list(
                    np.r_[
                        0.0,
                        np.cumsum(
                            np.hypot(
                                np.diff(line.coords, axis=0)[:, 0],
                                np.diff(line.coords, axis=0)[:, 1],
                            )
                        ),
                    ]
                ),
                "index": yz_index.to_list()[0],
                "x": xyz_sorted.x.to_list(),
                "y": xyz_sorted.y.to_list(),
                "z": new_z,
            }
        )
    return xyz_line<|MERGE_RESOLUTION|>--- conflicted
+++ resolved
@@ -31,10 +31,11 @@
     midpoint: bool = True,
 ):
     """
-<<<<<<< HEAD
-    Function to set regular cross-sections at the mid point of branch.
-    only support rectangle and trapezoid.
-
+    Function to set regular cross-sections for each branch.
+    only support rectangle, trapezoid and circle.
+    Crosssections are derived at branches mid points if ``midpoints`` is True,
+    else at both upstream and downstream extremities of branches if False.
+    
     Parameters
     ----------
     branches : gpd.GeoDataFrame
@@ -44,12 +45,6 @@
     -------
     gpd.GeoDataFrame
         The cross sections.
-=======
-    Function to set regular cross-sections for each branch.
-    only support rectangle, trapezoid and circle.
-    Crosssections are derived at branches mid points if ``midpoints`` is True,
-    else at both upstream and downstream extremities of branches if False.
->>>>>>> 50055d6f
     """
     # Get the crs at the midpoint of branches if midpoint
     if midpoint:
