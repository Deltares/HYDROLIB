--- conflicted
+++ resolved
@@ -288,13 +288,8 @@
             gdf_br = self.data_catalog.get_geodataframe(
                 br_fn, geom=self.region, buffer=0, predicate="intersects"
             )
-<<<<<<< HEAD
-        elif isinstance(br_fn, gpd.GeoDataFrame):
-            gdf_br = br_fn.copy()
-=======
         else:
             gdf_br = br_fn
->>>>>>> 30165b7a
         # Filter features based on filter
         if filter is not None and "branchType" in gdf_br.columns:
             gdf_br = gdf_br[gdf_br["branchType"].str.lower() == filter.lower()]
@@ -315,13 +310,7 @@
                     f"{br_type}s", f"{br_type}s_defaults.csv"
                 )
             defaults = self.data_catalog.get_dataframe(defaults_fn)
-<<<<<<< HEAD
-        elif isinstance(defaults_fn, pd.DataFrame):
-            defaults = defaults_fn.copy()
-        self.logger.info(f"{br_type} default settings read from {defaults_fn}.")
-=======
             self.logger.info(f"{br_type} default settings read from {defaults_fn}.")
->>>>>>> 30165b7a
 
         # 2. Add defaults
         # Add branchType and branchId attributes if does not exist
