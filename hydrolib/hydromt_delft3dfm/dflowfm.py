--- conflicted
+++ resolved
@@ -5,12 +5,9 @@
 from os import times
 from os.path import basename, isfile, join
 from pathlib import Path
-<<<<<<< HEAD
 from turtle import st
-from typing import List, Union
-=======
-from typing import Union, Tuple
->>>>>>> 50055d6f
+from typing import Union, List, Tuple
+
 
 import geopandas as gpd
 import hydromt
@@ -118,13 +115,14 @@
 
     def __init__(
         self,
-<<<<<<< HEAD
         root: Union[str,Path] = None,
         mode: str = "w",
         config_fn: str = None,  # hydromt config contain glob section, anything needed can be added here as args
         data_libs: List[str] = [],  # yml # TODO: how to choose global mapping files (.csv) and project specific mapping files (.csv)
+        dimr_fn: str = None,
+        network_snap_offset=25,
+        openwater_computation_node_distance=40,
         logger=logger,
-        deltares_data = False,  # data from pdrive,
     ):
         """ Initialize the DFlowFMModel.
     
@@ -148,17 +146,6 @@
         if not isinstance(root, (str, Path)):
             raise ValueError("The 'root' parameter should be a of str or Path.")
 
-=======
-        root=None,
-        mode="w",
-        config_fn=None,  # hydromt config contain glob section, anything needed can be added here as args
-        data_libs=None,  # yml # TODO: how to choose global mapping files (.csv) and project specific mapping files (.csv)
-        dimr_fn=None,
-        logger=logger,
-        network_snap_offset=25,
-        openwater_computation_node_distance=40,
-    ):
->>>>>>> 50055d6f
         super().__init__(
             root=root,
             mode=mode,
@@ -198,17 +185,13 @@
             See :py:meth:`~hydromt.workflows.parse_region()` for all options.
         crs : int, optional
             Coordinate system (EPSG number) of the model. If not provided, equal to the region crs
-<<<<<<< HEAD
-            if "grid" or "geom" option are used, and to 4326 if "bbox" is used.
+            if "grid" or "geom" option are used, and to 4326 if "bbox" is used, i.e. specified crs will be ignored.
 
         Raises
         ------
         ValueError
             If the region kind in `region` is not supported for D-Flow FM.
             Supported regions are: "bbox", "grid" and "geom".
-=======
-            if "grid" or "geom" option are used, and to 4326 if "bbox" is used, i.e. specified crs will be ignored.
->>>>>>> 50055d6f
         """
 
         kind, region = hydromt.workflows.parse_region(region, logger=self.logger)
@@ -443,20 +426,6 @@
 
         Parameters
         ----------
-<<<<<<< HEAD
-        gdf : gpd.GeoDataFrame
-            GeoDataFrame to be checked.
-        required_columns : list of str
-            The list of required columns.
-        raise_error : boolean, optional
-            Raise error if the check failed.
-            Default is False.
-
-        Raises
-        ------
-        ValueError
-            If `raise_error` is true and `gdf` does not contain required attributes.
-=======
         hydrography_fn : str
             Hydrography data to derive river shape and characteristics from.
             * Required variables: ['elevtn']
@@ -504,7 +473,7 @@
         See Also
         ----------
         workflows.get_river_bathymetry
->>>>>>> 50055d6f
+
         """
         self.logger.info(f"Preparing river shape from hydrography data.")
         # read data
@@ -692,29 +661,14 @@
         Parameters
         ----------
         rivers_fn : str
-<<<<<<< HEAD
-            Name of data source for branches parameters, see data/data_sources.yml.
-            Note only the lines that are within the region polygon + 10m buffer will be used.
-            * Required variables: [branchId, branchType]
-            * Optional variables: [material, friction_type, friction_value, branchOrder]
-        rivers_defaults_fn : str or Path
-            Path to a csv file containing all defaults values per 'branchType'.
-            By default None.
-        snap_offset : float, optional
-            Snapping tolerance to automatically connecting branches.
-            By default 0.0, no snapping is applied.
-        allow_intersection_snapping : bool, optional
-            Switch to choose whether snapping of multiple branch ends are allowed when ``snap_offset`` is used.
-            By default True.
-=======
             Name of data source for rivers parameters, see data/data_sources.yml.
             Note only the lines that are intersects with the region polygon will be used.
             * Optional variables: [branchId, branchType, branchOrder, material, friction_type, friction_value]
         rivers_defaults_fn : str Path
             Path to a csv file containing all defaults values per 'branchType'.
+            By default None.
         river_filter: str, optional
             Keyword in branchType column of rivers_fn used to filter river lines. If None all lines in rivers_fn are used (default).
->>>>>>> 50055d6f
         friction_type : str, optional
             Type of friction to use. One of ["Manning", "Chezy", "wallLawNikuradse", "WhiteColebrook", "StricklerNikuradse", "Strickler", "deBosBijkerk"].
             By default "Manning".
@@ -1107,15 +1061,11 @@
         )  # use node_distance to generate computational nodes at pipe ends only
 
     def _setup_crosssections(
-<<<<<<< HEAD
-        self, branches: gpd.GeoDataFrame, crosssections_fn: str = None, crosssections_type: str = "branch"
-=======
         self,
         branches,
         crosssections_fn: str = None,
         crosssections_type: str = "branch",
         midpoint=True,
->>>>>>> 50055d6f
     ):
         """Prepares 1D crosssections.
         crosssections can be set from branchs, xyzpoints, # TODO to be extended also from dem data for rivers/channels?
