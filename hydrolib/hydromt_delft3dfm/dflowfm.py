--- conflicted
+++ resolved
@@ -80,12 +80,10 @@
         )
         self.write_config()  #  create the mdu file in order to initialise dfmmodedl properly and at correct output location
         self._dfmmodel = self.init_dfmmodel()
-<<<<<<< HEAD
+
         # Gloabl options for generation of the mesh1d network
         self._network_snap_offset = network_snap_offset
         self._openwater_computation_node_distance = openwater_computation_node_distance
-=======
->>>>>>> ede7db69
 
     def setup_basemaps(
         self,
@@ -1382,7 +1380,6 @@
         self.set_staticgeoms(gpd.GeoDataFrame(branches, crs=self.crs), "branches")
 
         self.logger.debug(f"Updating branches in network.")
-<<<<<<< HEAD
 
     def add_branches(
         self,
@@ -1394,20 +1391,7 @@
 
         snap_offset = self._network_snap_offset
 
-=======
-        mesh.mesh1d_add_branch(
-            self.dfmmodel.geometry.netfile.network,
-            self.staticgeoms["branches"].geometry.to_list(),
-            node_distance=40,
-            branch_names=self.staticgeoms["branches"].branchId.to_list(),
-            branch_orders=self.staticgeoms["branches"].branchOrder.to_list(),
-        )
-
-    def add_branches(self, new_branches: gpd.GeoDataFrame, branchtype: str):
-        """Add new branches of branchtype to the branches object"""
->>>>>>> ede7db69
         branches = self.branches.copy()
-        mesh1d = self.mesh1d
 
         # Check if "branchType" in new_branches column, else add
         if "branchType" not in new_branches.columns:
