--- conflicted
+++ resolved
@@ -27,12 +27,9 @@
 from hydrolib.core.io.bc.models import *
 from hydrolib.core.io.mdu.models import FMModel
 from hydrolib.core.io.net.models import *
-<<<<<<< HEAD
 from hydrolib.core.io.inifield.models import IniFieldModel
-=======
 from hydrolib.core.io.dimr.models import DIMR, FMComponent, Start
 
->>>>>>> e50c638e
 from hydrolib.dhydamo.geometry import common, mesh, viz
 from hydrolib.core.io.gui.models import *
 
@@ -118,14 +115,9 @@
         self,
         root=None,
         mode="w",
-<<<<<<< HEAD
-        config_fn=None,
-        data_libs=None,
-=======
         config_fn=None,  # hydromt config contain glob section, anything needed can be added here as args
         data_libs=None,  # yml # TODO: how to choose global mapping files (.csv) and project specific mapping files (.csv)
         dimr_fn=None,
->>>>>>> e50c638e
         logger=logger,
         network_snap_offset=25,
         openwater_computation_node_distance=40,
@@ -1845,20 +1837,14 @@
         """Write dfmmodel at <root/?/> in model ready format"""
         if not self._write:
             raise IOError("Model opened in read-only mode")
-<<<<<<< HEAD
         self.logger.info(f"Writing dfmmodel in {self.root}")
         # write 1D mesh
         # self._write_mesh1d()  # FIXME None handling
         # write 2d mesh
         self._write_mesh2d()
         # TODO: create self._write_mesh2d() using hydrolib-core funcitonalities
-=======
-
-
         # write branches
         self._write_branches()
-
->>>>>>> e50c638e
         # write friction
         self._write_friction()  # FIXME: ask Rinske, add global section correctly
         # write crosssections
@@ -1866,7 +1852,7 @@
         # write manholes
         if "manholes" in self._staticgeoms:
             self._write_manholes()
-<<<<<<< HEAD
+
         # save model
         self.dfmmodel.save(recurse=True)
 
@@ -1882,11 +1868,6 @@
         # add mesh2d
         # FIXME: improve the way of adding a 2D mesh
         self.dfmmodel.geometry.netfile.network._mesh2d._process(mesh2d)
-=======
-
-
-        # save model
-        self.dfmmodel.save(recurse=True)
 
 
     def _write_branches(self):
@@ -1900,7 +1881,6 @@
         branchgui_model = BranchModel(branch = branches.to_dict("records"))
         branchgui_model.filepath = self.dfmmodel.filepath.with_name(branchgui_model._filename() + branchgui_model._ext())
         branchgui_model.save()
->>>>>>> e50c638e
 
     def _write_friction(self):
 
