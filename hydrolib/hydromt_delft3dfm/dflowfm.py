"""Implement plugin model class"""

import glob
import logging
from os import times
from os.path import basename, isfile, join
from pathlib import Path
from typing import Union

import geopandas as gpd
import hydromt
import numpy as np
import pandas as pd
import pyproj
import xarray as xr
from hydromt import gis_utils, io, raster
from hydromt.models.model_api import Model
from rasterio.warp import transform_bounds
from shapely.geometry import box, Point
from datetime import datetime, timedelta

from hydrolib.core.io.crosssection.models import *
from hydrolib.core.io.friction.models import *
from hydrolib.core.io.ext.models import *
from hydrolib.core.io.bc.models import *
from hydrolib.core.io.mdu.models import FMModel
from hydrolib.core.io.net.models import *
from hydrolib.dhydamo.geometry import common, mesh, viz

from . import DATADIR
from .workflows import (
    generate_roughness,
    helper,
    process_branches,
    set_branch_crosssections,
    set_xyz_crosssections,
    update_data_columns_attribute_from_query,
    update_data_columns_attributes,
    validate_branches,
<<<<<<< HEAD
    invert_levels_from_dem,
=======
    generate_boundaries_from_branches,
    select_boundary_type,
    validate_boundaries,
    compute_boundary_values,
>>>>>>> af39ce36
)

__all__ = ["DFlowFMModel"]
logger = logging.getLogger(__name__)


class DFlowFMModel(Model):
    """General and basic API for models in HydroMT"""

    # FIXME
    _NAME = "dflowfm"
    _CONF = "DFlowFM.mdu"
    _DATADIR = DATADIR
    # TODO change below mapping table (hydrolib-core convention:shape file convention) to be read from data folder, maybe similar to _intbl for wflow
    # TODO: we also need one reverse table to read from static geom back. maybe a dictionary of data frame is better?
    # TODO: write static geom as geojson dataset, so that we dont get limitation for the 10 characters
    _GEOMS = {}  # FIXME Mapping from hydromt names to model specific names
    _MAPS = {}  # FIXME Mapping from hydromt names to model specific names
    _FOLDERS = ["dflowfm", "staticgeoms"]

    def __init__(
        self,
        root=None,
        mode="w",
        config_fn=None,  # hydromt config contain glob section, anything needed can be added here as args
        data_libs=None,  # yml # TODO: how to choose global mapping files (.csv) and project specific mapping files (.csv)
        logger=logger,
        deltares_data=False,  # data from pdrive,
    ):

        if not isinstance(root, (str, Path)):
            raise ValueError("The 'root' parameter should be a of str or Path.")

        super().__init__(
            root=root,
            mode=mode,
            config_fn=config_fn,
            data_libs=data_libs,
            deltares_data=deltares_data,
            logger=logger,
        )

        # model specific
        self._branches = None
        self._config_fn = (
            join("dflowfm", self._CONF) if config_fn is None else config_fn
        )
        self.write_config()  #  create the mdu file in order to initialise dfmmodedl properly and at correct output location
        self._dfmmodel = self.init_dfmmodel()
<<<<<<< HEAD

=======
        
>>>>>>> af39ce36
    def setup_basemaps(
        self,
        region: dict,
        crs: int = None,
    ):
        """Define the model region.

        Adds model layer:

        * **region** geom: model region

        Parameters
        ----------
        region: dict
            Dictionary describing region of interest, e.g. {'bbox': [xmin, ymin, xmax, ymax]}.
            See :py:meth:`~hydromt.workflows.parse_region()` for all options.
        crs : int, optional
            Coordinate system (EPSG number) of the model. If not provided, equal to the region crs
            if "grid" or "geom" option are used, and to 4326 if "bbox" is used.
        """

        kind, region = hydromt.workflows.parse_region(region, logger=self.logger)
        if kind == "bbox":
            geom = gpd.GeoDataFrame(geometry=[box(*region["bbox"])], crs=4326)
        elif kind == "grid":
            geom = region["grid"].raster.box
        elif kind == "geom":
            geom = region["geom"]
        else:
            raise ValueError(
                f"Unknown region kind {kind} for DFlowFM, expected one of ['bbox', 'grid', 'geom']."
            )

        if crs:
            geom = geom.to_crs(crs)
        elif geom.crs is None:
            raise AttributeError("region crs can not be None. ")
        else:
            self.logger.info(f"Model region is set to crs: {geom.crs.to_epsg()}")

        # Set the model region geometry (to be accessed through the shortcut self.region).
        self.set_staticgeoms(geom, "region")

        # FIXME: how to deprecate WARNING:root:No staticmaps defined

    def _setup_branches(
        self,
        gdf_br: gpd.GeoDataFrame,
        defaults: pd.DataFrame,
        br_type: str,
        spacing: pd.DataFrame = None,
        snap_offset: float = 0.0,
        allow_intersection_snapping: bool = True,
    ):
        """This function is a wrapper for all common steps to add branches type of objects (ie channels, rivers, pipes...).

        Parameters
        ----------
        gdf_br : gpd.GeoDataFrame
            GeoDataFrame with the new branches to add.
        spacing : pd.DataFrame
            DataFrame containing spacing values per 'branchType', 'shape', 'width' or 'diameter'.

        """
        if gdf_br.crs.is_geographic:  # needed for length and splitting
            gdf_br = gdf_br.to_crs(3857)

        self.logger.info("Adding/Filling branches attributes values")
        gdf_br = update_data_columns_attributes(gdf_br, defaults, brtype=br_type)

        # If specific spacing info from spacing_fn, update spacing attribute
        if spacing is not None:
            self.logger.info(f"Updating spacing attributes")
            gdf_br = update_data_columns_attribute_from_query(
                gdf_br, spacing, attribute_name="spacing"
            )
        # Line smoothing for pipes
        smooth_branches = False
        if br_type == "pipe":
            smooth_branches = True

        self.logger.info(f"Processing branches")
        branches, branches_nodes = process_branches(
            gdf_br,
            branch_nodes=None,
            id_col="branchId",
            snap_offset=snap_offset,
            allow_intersection_snapping=allow_intersection_snapping,
            smooth_branches=smooth_branches,
            logger=self.logger,
        )

        self.logger.info(f"Validating branches")
        validate_branches(branches)

        # convert to model crs
        branches = branches.to_crs(self.crs)
        branches_nodes = branches_nodes.to_crs(self.crs)

        return branches, branches_nodes

    def setup_channels(
        self,
        channels_fn: str,
        channels_defaults_fn: str = None,
        spacing_fn: str = None,
        snap_offset: float = 0.0,
        allow_intersection_snapping: bool = True,
    ):
        """This component prepares the 1D channels and adds to branches 1D network

        Adds model layers:

        * **channels** geom: 1D channels vector
        * **branches** geom: 1D branches vector

        Parameters
        ----------
        channels_fn : str
            Name of data source for branches parameters, see data/data_sources.yml.

            * Required variables: [branchId, branchType] # TODO: now still requires some cross section stuff

            * Optional variables: [spacing, material, shape, diameter, width, t_width, t_width_up, width_up,
              width_dn, t_width_dn, height, height_up, height_dn, inlev_up, inlev_dn, bedlev_up, bedlev_dn,
              closed, manhole_up, manhole_dn]
        channels_defaults_fn : str Path
            Path to a csv file containing all defaults values per 'branchType'.
        spacing : str Path
            Path to a csv file containing spacing values per 'branchType', 'shape', 'width' or 'diameter'.

        """
        self.logger.info(f"Preparing 1D channels.")

        # Read the channels data
        id_col = "branchId"
        gdf_ch = self.data_catalog.get_geodataframe(
            channels_fn, geom=self.region, buffer=10, predicate="contains"
        )
        gdf_ch.index = gdf_ch[id_col]
        gdf_ch.index.name = id_col

        if gdf_ch.index.size == 0:
            self.logger.warning(
                f"No {channels_fn} 1D channel locations found within domain"
            )
            return None

        else:
            # Fill in with default attributes values
            if channels_defaults_fn is None or not channels_defaults_fn.is_file():
                self.logger.warning(
                    f"channels_defaults_fn ({channels_defaults_fn}) does not exist. Fall back choice to defaults. "
                )
                channels_defaults_fn = Path(self._DATADIR).joinpath(
                    "channels", "channels_defaults.csv"
                )
            defaults = pd.read_csv(channels_defaults_fn)
            self.logger.info(
                f"channel default settings read from {channels_defaults_fn}."
            )

            # If specific spacing info from spacing_fn, update spacing attribute
            spacing = None
            if isinstance(spacing_fn, str):
                if not isfile(spacing_fn):
                    self.logger.error(f"Spacing file not found: {spacing_fn}, skipping")
                else:
                    spacing = pd.read_csv(spacing_fn)

            # Build the channels branches and nodes and fill with attributes and spacing
            channels, channel_nodes = self._setup_branches(
                gdf_br=gdf_ch,
                defaults=defaults,
                br_type="channel",
                spacing=spacing,
                snap_offset=snap_offset,
                allow_intersection_snapping=allow_intersection_snapping,
            )

            # setup staticgeoms #TODO do we still need channels?
            self.logger.debug(
                f"Adding branches and branch_nodes vector to staticgeoms."
            )
            self.set_staticgeoms(channels, "channels")
            self.set_staticgeoms(channel_nodes, "channel_nodes")

            # add to branches
            self.add_branches(channels, branchtype="channel")

    def setup_rivers(
        self,
        rivers_fn: str,
        rivers_defaults_fn: str = None,
        river_filter: str = None,
        friction_type: str = "Manning",  # what about constructing friction_defaults_fn?
        friction_value: float = 0.023,
        crosssections_fn: str = None,
        crosssections_type: str = None,
        snap_offset: float = 0.0,
        allow_intersection_snapping: bool = True,
    ):
        """Prepares the 1D rivers and adds to 1D branches.

        1D rivers must contain valid geometry, friction and crosssections.

        The river geometry is read from ``rivers_fn``. If defaults attributes
        [branchOrder, spacing, material, shape, width, t_width, height, bedlev, closed] are not present in ``rivers_fn``,
        they are added from defaults values in ``rivers_defaults_fn``. For branchId and branchType, they are created on the fly
        if not available in rivers_fn ("river" for Type and "river_{i}" for Id).

        Friction attributes are either taken from ``rivers_fn`` or filled in using ``friction_type`` and
        ``friction_value`` arguments.
        Note for now only branch friction or global friction is supported.

        Crosssections are read from ``crosssections_fn`` based on the ``crosssections_type``. If there is no
        ``crosssections_fn`` values are derived at the centroid of each river line based on defaults.

        Adds/Updates model layers:

        * **rivers** geom: 1D rivers vector
        * **branches** geom: 1D branches vector
        * **crosssections** geom: 1D crosssection vector

        Parameters
        ----------
        rivers_fn : str
            Name of data source for rivers parameters, see data/data_sources.yml.
            Note only the lines that are intersects with the region polygon will be used.
            * Optional variables: [branchId, branchType, branchOrder, material, friction_type, friction_value]
        rivers_defaults_fn : str Path
            Path to a csv file containing all defaults values per 'branchType'.
        river_filter: str, optional
            Keyword in branchType column of rivers_fn used to filter river lines. If None all lines in rivers_fn are used (default).
        friction_type : str, optional
            Type of friction tu use. One of ["Manning", "Chezy", "wallLawNikuradse", "WhiteColebrook", "StricklerNikuradse", "Strickler", "deBosBijkerk"].
            By default "Manning".
        friction_value : float, optional.
            Units corresponding to [friction_type] are ["Chézy C [m 1/2 /s]", "Manning n [s/m 1/3 ]", "Nikuradse k_n [m]", "Nikuradse k_n [m]", "Nikuradse k_n [m]", "Strickler k_s [m 1/3 /s]", "De Bos-Bijkerk γ [1/s]"]
            Friction value. By default 0.023.
        crosssections_fn : str Path, optional
            Name of data source for crosssections, see data/data_sources.yml.
            If ``crosssections_type`` = "xyzpoints"
            * Required variables: [crsId, order, z]
            If ``crosssections_type`` = "points"
            * Required variables: [crsId, order, z]
            By default None, crosssections will be set from branches
        crosssections_type : str, optional
            Type of crosssections read from crosssections_fn. One of ["xyzpoints"].
            By default None.
        snap_offset: float, optional
            Snapping tolerance to automatically connecting branches.
            By default 0.0, no snapping is applied.
        allow_intersection_snapping: bool, optional
            Switch to choose whether snapping of multiple branch ends are allowed when ``snap_offset`` is used.
            By default True.

        See Also
        ----------
        dflowfm._setup_branches
        """
        self.logger.info(f"Preparing 1D rivers.")

        # Read the rivers data
        gdf_riv = self.data_catalog.get_geodataframe(
            rivers_fn, geom=self.region, buffer=0, predicate="intersects"
        )
        # Filter features based on river_filter
        if river_filter is not None and "branchType" in gdf_riv.columns:
            gdf_riv = gdf_riv[gdf_riv["branchType"] == river_filter]
        # Check if features in region
        if len(gdf_riv) == 0:
            self.logger.warning(
                f"No {rivers_fn} 1D river locations found within domain"
            )
            return None

        # Add branchType and branchId attributes if does not exist
        if "branchType" not in gdf_riv.columns:
            gdf_riv["branchType"] = pd.Series(
                data=np.repeat("river", len(gdf_riv)), index=gdf_riv.index, dtype=str
            )
        if "branchId" not in gdf_riv.columns:
            data = [f"river_{i}" for i in np.arange(1, len(gdf_riv) + 1)]
            gdf_riv["branchId"] = pd.Series(data, index=gdf_riv.index, dtype=str)

        # assign id
        id_col = "branchId"
        gdf_riv.index = gdf_riv[id_col]
        gdf_riv.index.name = id_col

        # assign default attributes
        if rivers_defaults_fn is None or not rivers_defaults_fn.is_file():
            self.logger.warning(
                f"rivers_defaults_fn ({rivers_defaults_fn}) does not exist. Fall back choice to defaults. "
            )
            rivers_defaults_fn = Path(self._DATADIR).joinpath(
                "rivers", "rivers_defaults.csv"
            )
        defaults = pd.read_csv(rivers_defaults_fn)
        self.logger.info(f"river default settings read from {rivers_defaults_fn}.")

        # filter for allowed columns
        _allowed_columns = [
            "geometry",
            "branchId",
            "branchType",
            "branchOrder",
            "material",
            "shape",
            "diameter",
            "width",
            "t_width",
            "height",
            "bedlev",
            "closed",
            "friction_type",
            "friction_value",
        ]
        allowed_columns = set(_allowed_columns).intersection(gdf_riv.columns)
        gdf_riv = gpd.GeoDataFrame(gdf_riv[allowed_columns], crs=gdf_riv.crs)

        # Add friction to defaults
        defaults["frictionType"] = friction_type
        defaults["frictionValue"] = friction_value

        # Build the rivers branches and nodes and fill with attributes and spacing
        rivers, river_nodes = self._setup_branches(
            gdf_br=gdf_riv,
            defaults=defaults,
            br_type="river",
            spacing=None,  # does not allow spacing for rivers
            snap_offset=snap_offset,
            allow_intersection_snapping=allow_intersection_snapping,
        )

        # Add friction_id column based on {friction_type}_{friction_value}
        rivers["frictionId"] = [
            f"{ftype}_{fvalue}"
            for ftype, fvalue in zip(rivers["frictionType"], rivers["frictionValue"])
        ]

        # setup crosssections
        if crosssections_type is None:
            crosssections_type = "branch"  # TODO: maybe assign a specific one for river, like branch_river
        assert {crosssections_type}.issubset({"xyzpoints", "branch"})
        crosssections = self._setup_crosssections(
            branches=rivers,
            crosssections_fn=crosssections_fn,
            crosssections_type=crosssections_type,
        )

        # setup staticgeoms #TODO do we still need channels?
        self.logger.debug(f"Adding rivers and river_nodes vector to staticgeoms.")
        self.set_staticgeoms(rivers, "rivers")
        self.set_staticgeoms(river_nodes, "rivers_nodes")

        # add to branches
        self.add_branches(rivers, branchtype="river")

    def setup_pipes(
        self,
        pipes_fn: str,
        pipes_defaults_fn: Union[str, None] = None,
        pipe_filter: Union[str, None] = None,
        spacing: float = np.inf,
        friction_type: str = "WhiteColebrook",
        friction_value: float = 0.003,
        crosssections_shape: str = "circle",
        crosssections_value: Union[int, list] = 0.5,
        dem_fn: Union[str, None] = None,
        pipes_depth: float = 2.0,
        pipes_invlev: float = -2.5,
        snap_offset: float = 0.0,
        allow_intersection_snapping: bool = True,
    ):
        """Prepares the 1D pipes and adds to 1D branches.

        1D pipes must contain valid geometry, friction and crosssections.

        The pipe geometry is read from ``pipes_fn``.
        if branchType is present in ``pipes_fn``, it is possible to filter pipe geometry using an additional filter specificed in``pipe_filter``.
        If defaults attributes ["branchOrder"] are not present in ``pipes_fn``, they are added from defaults values in ``pipes_defaults_fn``.
        For branchId and branchType, if they are not present in ``pipes_fn``, they are created on the fly ("pipe" for branchType and "pipe_{i}" for branchId).
        The pipe geometry can be processed using splitting based on ``spacing``.

        Friction attributes ["frictionType", "frictionValue"] are either taken from ``pipes_fn`` or filled in using ``friction_type`` and
        ``friction_value`` arguments.
        Note for now only branch friction or global friction is supported.

        Crosssections definition attributes ["shape", "diameter", "width", "height", "closed"] are either taken from ``pipes_fn`` or filled in using ``crosssections_shape`` and ``crosssections_value``.
        Crosssections location attributes ["invlev_up", "invlev_dn"] are either taken from ``pipes_fn``, or derived from ``dem_fn`` minus a fixed depth ``pipe_depth`` [m], or from a constant ``pipe_invlev`` [m asl] (not recommended! should be edited before a model run).

        Adds/Updates model layers:

        * **pipes** geom: 1D pipes vector
        * **branches** geom: 1D branches vector
        * **crosssections** geom: 1D crosssection vector

        Parameters
        ----------
        pipes_fn : str
            Name of data source for pipes parameters, see data/data_sources.yml.
            Note only the lines that are within the region polygon will be used.
            * Optional variables: [branchId, branchType, branchOrder, spacing, frictionType, frictionValue, shape, diameter, width, height, closed, invlev_up, invlev_dn]
            #TODO: material table is used for friction which is not implemented
        pipes_defaults_fn : str Path
            Path to a csv file containing all defaults values per "branchType"'".
        pipe_filter: str, optional
            Keyword in branchType column of pipes_fn used to filter pipe lines. If None all lines in pipes_fn are used (default).
        spacing, float, optional
            Spacing value in meters to split the long pipelines lines into shorter pipes. By default inf - no splitting is applied.
        friction_type : str, optional
            Type of friction to use. One of ["Manning", "Chezy", "wallLawNikuradse", "WhiteColebrook", "StricklerNikuradse", "Strickler", "deBosBijkerk"].
            By default "WhiteColeBrook".
        friction_value : float, optional.
            Units corresponding to ''friction_type'' are ["Chézy C [m 1/2 /s]", "Manning n [s/m 1/3 ]", "Nikuradse k_n [m]", "Nikuradse k_n [m]", "Nikuradse k_n [m]", "Strickler k_s [m 1/3 /s]", "De Bos-Bijkerk γ [1/s]"]
            Friction value. By default 0.003.
        crosssections_shape : str, optional
            Shape of pipe crosssections. Either "circle" (default) or "rectangle".
        crosssections_value : int or list of int, optional
            Crosssections parameter value.
            If ``crosssections_shape`` = "circle", expects a diameter (default with 0.5 m) [m]
            If ``crosssections_shape`` = "rectangle", expects a list with [width, height] (e.g. [1.0, 1.0]) [m]. closed rectangle by default.
        dem_fn: str, optional
            Name of data source for dem data. Used to derive default invert levels values (DEM - pipes_depth - pipes diameter/height).
            * Required variables: [elevtn]
            # FIXME: dem method can have remaining nan values. For now no interpolation method is used for filling in nan value. Use ``pipes_invlev`` to further fill in nodata.
        pipes_depth: float, optional
            Depth of the pipes underground [m] (default 2.0 m). Used to derive defaults invert levels values (DEM - pipes_depth - pipes diameter/height).
        pipes_invlev: float, optional
            Constant default invert levels of the pipes [m asl] (default -2.5 m asl). This method is recommended to be used together with the dem method to fill remaining nan values. It slone is not a recommended method.
        snap_offset: float, optional
            Snapping tolenrance to automatically connecting branches. Tolenrance must be smaller than the shortest pipe length.
            By default 0.0, no snapping is applied.
        allow_intersection_snapping: bool, optional
            Switch to choose whether snapping of multiple branch ends are allowed when ``snap_offset`` is used.
            By default True.

        See Also
        ----------
        dflowfm._setup_branches
        dflowfm._setup_crosssections
        """

        self.logger.info(f"Preparing 1D pipes.")

        # Read the pipes data
        gdf_pipe = self.data_catalog.get_geodataframe(
            pipes_fn, geom=self.region, buffer=0, predicate="contains"
        )
        # reproject
        gdf_pipe = gdf_pipe.to_crs(self.crs)

        # Filter features based on pipe_filter
        if pipe_filter is not None and "branchType" in gdf_pipe.columns:
            gdf_pipe = gdf_pipe[gdf_pipe["branchType"] == pipe_filter]
        # Check if features in region
        if len(gdf_pipe) == 0:
            self.logger.warning(f"No {pipes_fn} pipe locations found within domain")
            return None

        # Add branchType and branchId attributes if does not exist
        if "branchType" not in gdf_pipe.columns:
            gdf_pipe["branchType"] = pd.Series(
                data=np.repeat("pipe", len(gdf_pipe)), index=gdf_pipe.index, dtype=str
            )
        if "branchId" not in gdf_pipe.columns:
            data = [f"pipe_{i}" for i in np.arange(1, len(gdf_pipe) + 1)]
            gdf_pipe["branchId"] = pd.Series(data, index=gdf_pipe.index, dtype=str)

        # assign id
        id_col = "branchId"
        gdf_pipe.index = gdf_pipe[id_col]
        gdf_pipe.index.name = id_col

        # filter for allowed columns
        _allowed_columns = [
            "geometry",
            "branchId",
            "branchType",
            "branchOrder",
            "material",
            "spacing",
            "frictionType",
            "frictionValue",
            "shape",  # circle or rectangle
            "diameter",  # circle
            "width",  # rectangle
            "height",  # rectangle
            "invlev_up",
            "inlev_dn",
        ]
        allowed_columns = set(_allowed_columns).intersection(gdf_pipe.columns)
        gdf_pipe = gpd.GeoDataFrame(gdf_pipe[allowed_columns], crs=gdf_pipe.crs)

        # assign default attributes
        if pipes_defaults_fn is None or not pipes_defaults_fn.is_file():
            self.logger.warning(
                f"pipes_defaults_fn ({pipes_defaults_fn}) does not exist. Fall back choice to defaults. "
            )
            pipes_defaults_fn = Path(self._DATADIR).joinpath(
                "pipes", "pipes_defaults.csv"
            )
        defaults = pd.read_csv(pipes_defaults_fn)
        self.logger.info(f"pipe default settings read from {pipes_defaults_fn}.")

        # Add spacing o defaults
        defaults["spacing"] = spacing

        # add friction to defaults
        defaults["frictionType"] = friction_type
        defaults["frictionValue"] = friction_value

        # Add crosssections to defaults
        if crosssections_shape == "circle":
            if isinstance(crosssections_value, float):
                defaults["shape"] = crosssections_shape
                defaults["diameter"] = crosssections_value
            else:
                # TODO: warning or error?
                self.logger.warning(
                    "If crosssections_shape is circle, crosssections_value should be a single float for diameter. Skipping setup_pipes."
                )
                return
        elif crosssections_shape == "rectangle":
            if isinstance(crosssections_value, list) and len(crosssections_value) == 2:
                defaults["shape"] = crosssections_shape
                defaults["width"], defaults["height"] = crosssections_value
                defaults[
                    "closed"
                ] = "yes"  # default rectangle crosssection for pipes are closed
            else:
                # TODO: warning or error?
                self.logger.warning(
                    "If crosssections_shape is rectangle, crosssections_value should be a list with [width, height] values. Skipping setup_pipes."
                )
                return
        else:
            self.logger.warning(
                f"crosssections_shape {crosssections_shape} argument not understood. Should be one of [circle, rectangle]. Skipping setup_pipes"
            )
            return

        # Build the rivers branches and nodes and fill with attributes and spacing
        pipes, pipe_nodes = self._setup_branches(
            gdf_br=gdf_pipe,
            defaults=defaults,
            br_type="pipe",
            spacing=None,  # for now only single default value implemented, use "spacing" column
            snap_offset=snap_offset,
            allow_intersection_snapping=allow_intersection_snapping,
        )

        # setup roughness
        # Add friction_id column based on {friction_type}_{friction_value}
        pipes["frictionId"] = [
            f"{ftype}_{fvalue}"
            for ftype, fvalue in zip(pipes["frictionType"], pipes["frictionValue"])
        ]

        # setup crosssections
        # setup invert levels
        # 1. check if invlev up and dn are fully filled in (nothing needs to be done)
        if "invlev_up" and "invlev_dn" in pipes.columns:
            inv = pipes[["invlev_up", "invlev_dn"]]
            if inv.isnull().sum().sum() > 0:  # nodata values in pipes for invert levels
                fill_invlev = True
                self.logger.info(
                    f"{pipes_fn} data has {inv.isnull().sum().sum()} no data values for invert levels. Will be filled using dem_fn or default value {pipes_invlev}"
                )
            else:
                fill_invlev = False
        else:
            fill_invlev = True
            self.logger.info(
                f"{pipes_fn} does not have columns [invlev_up, invlev_dn]. Invert levels will be generated from dem_fn or default value {pipes_invlev}"
            )
        # 2. filling use dem_fn + pipe_depth
        if fill_invlev and dem_fn is not None:
            dem = self.data_catalog.get_rasterdataset(
                dem_fn, geom=self.region, variables=["elevtn"]
            )
            pipes = invert_levels_from_dem(gdf=pipes, dem=dem, depth=pipes_depth)
            if pipes[["invlev_up", "invlev_dn"]].isnull().sum().sum() > 0:
                fill_invlev = True
            else:
                fill_invlev = False
        # 3. filling use pipes_invlev
        if fill_invlev and pipes_invlev is not None:
            self.logger.warning(
                "!Using a constant up and down invert levels for all pipes. May cause issues when running the delft3dfm model.!"
            )
            df_inv = pd.DataFrame(
                data={
                    "branchType": ["pipe"],
                    "invlev_up": [pipes_invlev],
                    "invlev_dn": [pipes_invlev],
                }
            )
            pipes = update_data_columns_attributes(pipes, df_inv, brtype="pipe")

        # TODO: check that geometry lines are properly oriented from up to dn when deriving invert levels from dem

        # Update crosssections object
        self._setup_crosssections(pipes, crosssections_type="branch", midpoint=False)

        # setup staticgeoms
        self.logger.debug(f"Adding pipes and pipe_nodes vector to staticgeoms.")
        self.set_staticgeoms(pipes, "pipes")
        self.set_staticgeoms(pipe_nodes, "pipe_nodes")  # TODO: for manholes

        # add to branches
        self.add_branches(
            pipes, branchtype="pipe", node_distance=np.inf
        )  # use node_distance to generate computational nodes at pipe ends only

    def _setup_crosssections(
        self,
        branches,
        crosssections_fn: str = None,
        crosssections_type: str = "branch",
        midpoint=True,
    ):
        """Prepares 1D crosssections.
        crosssections can be set from branchs, xyzpoints, # TODO to be extended also from dem data for rivers/channels?
        Crosssection must only be used after friction has been setup.

        Crosssections are read from ``crosssections_fn``.
        Crosssection types of this file is read from ``crosssections_type``
        If ``crosssections_type`` = "xyzpoints":
            * Required variables: crsId, order, z
            * Optional variables:

        If ``crosssections_fn`` is not defined, default method is ``crosssections_type`` = 'branch',
        meaning that branch attributes will be used to derive regular crosssections.
        Crosssections are derived at branches mid points if ``midpoints`` is True,
        else at both upstream and downstream extremities of branches if False.

        Adds/Updates model layers:
        * **crosssections** geom: 1D crosssection vector

        Parameters
        ----------
        branches : gpd.GeoDataFrame
            geodataframe of the branches to apply crosssections.
            * Required variables: [branchId, branchType, branchOrder]
            * Optional variables: [material, friction_type, friction_value]
        crosssections_fn : str Path, optional
            Name of data source for crosssections, see data/data_sources.yml.
            If ``crosssections_type`` = "xyzpoints"
            Note that only points within the region + 1000m buffer will be read.
            * Required variables: crsId, order, z
            * Optional variables:
            If ``crosssections_type`` = "points"
            * Required variables: crsId, order, z
            * Optional variables:
            By default None, crosssections will be set from branches
        crosssections_type : str, optional
            Type of crosssections read from crosssections_fn. One of ["xyzpoints"].
            By default None.
        """

        # setup crosssections
        self.logger.info(f"Preparing 1D crosssections.")
        # if 'crosssections' in self.staticgeoms.keys():
        #    crosssections = self._staticgeoms['crosssections']
        # else:
        #    crosssections = gpd.GeoDataFrame()

        # TODO: allow multiple crosssection filenamess

        if crosssections_fn is None and crosssections_type == "branch":
            # TODO: set a seperate type for rivers because other branch types might require upstream/downstream

            # read crosssection from branches
            gdf_cs = set_branch_crosssections(branches, midpoint=midpoint)

        elif crosssections_type == "xyz":

            # Read the crosssection data
            gdf_cs = self.data_catalog.get_geodataframe(
                crosssections_fn,
                geom=self.region,
                buffer=1000,
                predicate="contains",
            )

            # check if feature valid
            if len(gdf_cs) == 0:
                self.logger.warning(
                    f"No {crosssections_fn} 1D xyz crosssections found within domain"
                )
                return None
            valid_attributes = helper.heck_gpd_attributes(
                gdf_cs, required_columns=["crsId", "order", "z"]
            )
            if not valid_attributes:
                self.logger.error(
                    f"Required attributes [crsId, order, z] in xyz crosssections do not exist"
                )
                return None

            # assign id
            id_col = "crsId"
            gdf_cs.index = gdf_cs[id_col]
            gdf_cs.index.name = id_col

            # reproject to model crs
            gdf_cs.to_crs(self.crs)

            # set crsloc and crsdef attributes to crosssections
            gdf_cs = set_xyz_crosssections(branches, gdf_cs)

        elif crosssections_type == "point":
            # add setup point crosssections here
            raise NotImplementedError(
                f"Method {crosssections_type} is not implemented."
            )
        else:
            raise NotImplementedError(
                f"Method {crosssections_type} is not implemented."
            )

        # add crosssections to exisiting ones and update staticgeoms
        self.logger.debug(f"Adding crosssections vector to staticgeoms.")
        self.set_crosssections(gdf_cs)
        # TODO: sort out the crosssections, e.g. remove branch crosssections if point/xyz exist etc
        # TODO: setup river crosssections, set contrains based on branch types

    def setup_1dboundary(
        self,
        boundaries_geodataset_fn: str = None,
        boundaries_timeseries_fn: str = None,
        boundary_value: float = -2.5,
        branch_type: str = "river",
        boundary_type: str = "waterlevel",
        boundary_unit: str = "m",
        boundary_locs: str = "downstream",
        snap_offset: float = 1.0,
    ):
        """
        Prepares the 1D ``boundary_type`` boundaries to branches using timeseries or a constant for a
        specific ``branch_type`` at the ``boundary_locs`` locations.
        E.g. 'waterlevel' boundaries for 'downstream''river' branches.

        The values can either be a constant using ``boundary_value`` (default) or timeseries read from ``boundaries_geodataset_fn``.

        Use ``boundaries_geodataset_fn`` to set the boundary values from a dataset of point location
        timeseries. Only locations within the model region + 10m are selected. They are snapped to the model
        boundary locations within a max distance defined in ``snap_offset``. If ``boundaries_geodataset_fn``
        has missing values, the constant ``boundary_value`` will be used.

        The dataset/timeseries are clipped to the model time based on the model config
        tstart and tstop entries.

        Adds/Updates model layers:
            * **{boundary_type}bnd_{branch_type}** forcing: 1D boundaries DataArray

        Parameters
        ----------
        boundaries_geodataset_fn: str, Path
            Path or data source name for geospatial point timeseries file.
            This can either be a netcdf file with geospatial coordinates
            or a combined point location file with a timeseries data csv file
            which can be setup through the data_catalog yml file.

            * Required variables if netcdf: ['discharge', 'waterlevel'] depending on ``boundary_type``
            * Required coordinates if netcdf: ['time', 'index', 'y', 'x']

            * Required variables if a combined point location file: ['index'] with type int
            * Required index types if a time series data csv file: int
        boundaries_timeseries_fn: str, Path
            Path to tabulated timeseries csv file with time index in first column
            and location IDs in the first row,
            see :py:meth:`hydromt.open_timeseries_from_table`, for details.
            NOTE: tabulated timeseries files can only in combination with point location
            coordinates be set as a geodataset in the data_catalog yml file.
        boundary_value : float, optional
            Constant value to use for all boundaries if ``boundaries_geodataset_fn`` is None and to
            fill in missing data. By default -2.5 m.
        branch_type: str
            Type of branch to apply boundaries on. One of ["river", "pipe"].
        boundary_type : str, optional
            Type of boundary tu use. One of ["waterlevel", "discharge"].
            By default "waterlevel".
        boundary_unit : str, optional.
            Unit corresponding to [boundary_type].
            If ``boundary_type`` = "waterlevel"
                Allowed unit is [m]
            if ''boundary_type`` = "discharge":
               Allowed unit is [m3/s]
            By default m.
        boundary_locs:
            Boundary locations to consider. One of ["upstream", "downstream", "both"].
            Only used for river waterlevel which can be upstream, downstream or both. By default "downstream".
            For the others, it is automatically derived from branch_type and boundary_type.
        snap_offset : float, optional
                Snapping tolerance to automatically applying boundaries at the correct network nodes.
            By default 0.1, a small snapping is applied to avoid precision errors.
        """

        self.logger.info(f"Preparing 1D {boundary_type} boundaries for {branch_type}.")
        boundaries = self.boundaries.copy()
        refdate, tstart, tstop = self.get_model_time()  # time slice

        # 1. get potential boundary locations based on branch_type and boundary_type
        boundaries_branch_type = select_boundary_type(
            boundaries, branch_type, boundary_type, boundary_locs
        )

        # 2. read boundary from user data
        if boundaries_geodataset_fn is not None:
            da_bnd = self.data_catalog.get_geodataset(
                boundaries_geodataset_fn,
                geom=self.region,
                variables=[boundary_type],
                time_tuple=(tstart, tstop),
                crs=self.crs.to_epsg(),  # assume model crs if none defined
            ).rename(boundary_type)
            # reproject if needed and convert to location
            if da_bnd.vector.crs != self.crs:
                da_bnd.vector.to_crs(self.crs)
        elif boundaries_timeseries_fn is not None:
            raise NotImplementedError()
        else:
            da_bnd = None

        # 3. Derive DataArray with boundary values at boundary locations in boundaries_branch_type
        da_out = compute_boundary_values(
            boundaries=boundaries_branch_type,
            da_bnd=da_bnd,
            boundary_value=boundary_value,
            boundary_type=boundary_type,
            boundary_unit=boundary_unit,
            snap_offset=snap_offset,
            logger=self.logger,
        )

        # 4. set boundaries
        self.set_forcing(da_out, name=f"{da_out.name}_{branch_type}")

    def read(self):
        """Method to read the complete model schematization and configuration from file."""
        self.logger.info(f"Reading model data from {self.root}")
        self.read_config()
        self.read_staticmaps()
        self.read_staticgeoms()
        self.read_dfmmodel()

    def write(self):  # complete model
        """Method to write the complete model schematization and configuration to file."""
        self.logger.info(f"Writing model data to {self.root}")
        # if in r, r+ mode, only write updated components
        if not self._write:
            self.logger.warning("Cannot write in read-only mode")
            return

        if self.config:  # try to read default if not yet set
            self.write_config()
        if self._staticmaps:
            self.write_staticmaps()
        if self._staticgeoms:
            self.write_staticgeoms()
        if self._forcing:
            self.write_forcing()
        if self.dfmmodel:
            self.write_dfmmodel()

    def read_staticmaps(self):
        """Read staticmaps at <root/?/> and parse to xarray Dataset"""
        # to read gdal raster files use: hydromt.open_mfraster()
        # to read netcdf use: xarray.open_dataset()
        if not self._write:
            # start fresh in read-only mode
            self._staticmaps = xr.Dataset()
        self.set_staticmaps(hydromt.open_mfraster(join(self.root, "*.tif")))

    def write_staticmaps(self):
        """Write staticmaps at <root/?/> in model ready format"""
        # to write to gdal raster files use: self.staticmaps.raster.to_mapstack()
        # to write to netcdf use: self.staticmaps.to_netcdf()
        if not self._write:
            raise IOError("Model opened in read-only mode")
        self.staticmaps.raster.to_mapstack(join(self.root, "dflowfm"))

    def read_staticgeoms(self):
        """Read staticgeoms at <root/?/> and parse to dict of geopandas"""
        if not self._write:
            # start fresh in read-only mode
            self._staticgeoms = dict()
        for fn in glob.glob(join(self.root, "*.xy")):
            name = basename(fn).replace(".xy", "")
            geom = hydromt.open_vector(fn, driver="xy", crs=self.crs)
            self.set_staticgeoms(geom, name)

    def write_staticgeoms(self):  # write_all()
        """Write staticmaps at <root/?/> in model ready format"""
        # TODO: write_data_catalogue with updates of the rename based on mapping table?
        if not self._write:
            raise IOError("Model opened in read-only mode")
        for name, gdf in self.staticgeoms.items():
            fn_out = join(self.root, "staticgeoms", f"{name}.geojson")
            # FIXME: does not work if does not reset index
            gdf.reset_index(drop=True).to_file(fn_out, driver="GeoJSON")

    def read_forcing(self):
        """Read forcing at <root/?/> and parse to dict of xr.DataArray"""
        return self._forcing
        # raise NotImplementedError()

    def write_forcing(self):
        """write forcing into hydrolib-core ext and forcing models"""
        forcing_fn = "boundaryconditions1d.bc"
        extdict = list()
        bcdict = list()
        # Loop over forcing dict
        for name, da in self.forcing.items():
            for i in da.index.values:
                bc = da.attrs.copy()
                # Boundary
                ext = dict()
                ext["quantity"] = bc["quantity"]
                ext["nodeId"] = i
                extdict.append(ext)
                # Forcing
                bc["name"] = i
                if bc["function"] == "constant":
                    # one quantityunitpair
                    bc["quantityunitpair"] = [tuple((da.name, bc["units"]))]
                    # only one value column (no times)
                    bc["datablock"] = [[x for x in da.sel(index=i).values]]
                else:
                    # two quantityunitpair
                    bc["quantityunitpair"] = [
                        tuple(("time", bc["time_unit"])),
                        tuple((da.name, bc["units"])),
                    ]
                    bc.pop("time_unit")
                    # time/value datablock
                    bc["datablock"] = [
                        [t, x] for t, x in zip(da.time.values, da.sel(index=i).values)
                    ]
                bc.pop("quantity")
                bc.pop("units")
                bcdict.append(bc)

        forcing_model = ForcingModel(forcing=bcdict)
        forcing_model.filepath = forcing_fn  # join(self.root, 'dflowfm', forcing_fn)

        ext_model = ExtModel()
        ext_model.filepath = join(self.root, "dflowfm", "bnd.ext")
        for i in range(len(extdict)):
            ext_model.boundary.append(
                Boundary(**{**extdict[i], "forcingFile": forcing_model})
            )
        self.dfmmodel.external_forcing.extforcefilenew = ext_model
        # Write forcing files
        self.dfmmodel.external_forcing.extforcefilenew.save(recurse=True)

    def read_dfmmodel(self):
        """Read dfmmodel at <root/?/> and parse to model class (deflt3dfmpy)"""
        pass
        # raise NotImplementedError()

    def write_dfmmodel(self):
        """Write dfmmodel at <root/?/> in model ready format"""
        if not self._write:
            raise IOError("Model opened in read-only mode")

<<<<<<< HEAD
=======
        # write 1D mesh
        # self._write_mesh1d()  # FIXME None handling

>>>>>>> af39ce36
        # write friction
        self._write_friction()  # FIXME: ask Rinske, add global section correctly

        # write crosssections
        self._write_crosssections()  # FIXME None handling, if there are no crosssections

        # save model
        self.dfmmodel.save(recurse=True)

    def _write_friction(self):

        #
        frictions = self._staticgeoms["branches"][
            ["frictionId", "frictionValue", "frictionType"]
        ]
        frictions = frictions.drop_duplicates(subset="frictionId")

        self.dfmmodel.geometry.frictfile = []
        # create a new friction
        for i, row in frictions.iterrows():
            fric_model = FrictionModel(global_=row.to_dict())
            fric_model.filepath = f"roughness_{i}.ini"
            self.dfmmodel.geometry.frictfile.append(fric_model)

    def _write_crosssections(self):
        """write crosssections into hydrolib-core crsloc and crsdef objects"""

        # preprocessing for crosssections from staticgeoms
        gpd_crs = self._staticgeoms["crosssections"]

        # crsdef
        # get crsdef from crosssections gpd # FIXME: change this for update case
        gpd_crsdef = gpd_crs[[c for c in gpd_crs.columns if c.startswith("crsdef")]]
        gpd_crsdef = gpd_crsdef.rename(
            columns={c: c.split("_")[1] for c in gpd_crsdef.columns}
        )
        gpd_crsdef = gpd_crsdef.drop_duplicates(subset="id")
        crsdef = CrossDefModel(definition=gpd_crsdef.to_dict("records"))
        self.dfmmodel.geometry.crossdeffile = crsdef

        # crsloc
        # get crsloc from crosssections gpd # FIXME: change this for update case
        gpd_crsloc = gpd_crs[[c for c in gpd_crs.columns if c.startswith("crsloc")]]
        gpd_crsloc = gpd_crsloc.rename(
            columns={c: c.split("_")[1] for c in gpd_crsloc.columns}
        )

        crsloc = CrossLocModel(crosssection=gpd_crsloc.to_dict("records"))
        self.dfmmodel.geometry.crosslocfile = crsloc

    def read_states(self):
        """Read states at <root/?/> and parse to dict of xr.DataArray"""
        return self._states
        # raise NotImplementedError()

    def write_states(self):
        """write states at <root/?/> in model ready format"""
        pass
        # raise NotImplementedError()

    def read_results(self):
        """Read results at <root/?/> and parse to dict of xr.DataArray"""
        return self._results
        # raise NotImplementedError()

    def write_results(self):
        """write results at <root/?/> in model ready format"""
        pass
        # raise NotImplementedError()

    @property
    def crs(self):
        # return pyproj.CRS.from_epsg(self.get_config("global.epsg", fallback=4326))
        return self.region.crs

    @property
    def dfmmodel(self):
        if self._dfmmodel == None:
            self.init_dfmmodel()
        return self._dfmmodel

    def init_dfmmodel(self):
        # Create output directories
        outputdir = Path(self.root).joinpath("dflowfm")
        outputdir.mkdir(parents=True, exist_ok=True)
        # TODO: check that HydroMT already wrote the updated config
        # create a new MDU-Model
        self._dfmmodel = FMModel(filepath=Path(join(self.root, self._config_fn)))
        self._dfmmodel.geometry.netfile = NetworkModel()
        self._dfmmodel.geometry.netfile.filepath = (
            "fm_net.nc"  # because hydrolib.core writes this argument as absolute path
        )
        self._dfmmodel.geometry.crossdeffile = CrossDefModel()
        self._dfmmodel.geometry.crossdeffile.filepath = outputdir.joinpath("crsdef.ini")
        self._dfmmodel.geometry.crosslocfile = CrossLocModel()
        self._dfmmodel.geometry.crosslocfile.filepath = outputdir.joinpath("crsloc.ini")
        # self._dfmmodel.geometry.frictfile = [FrictionModel()]
        # self._dfmmodel.geometry.frictfile[0].filepath = outputdir.joinpath(
        #    "roughness.ini"
        # )

    @property
    def branches(self):
        """
        Returns the branches (gpd.GeoDataFrame object) representing the 1D network.
        Contains several "branchType" for : channel, river, pipe, tunnel.
        """
        if self._branches is None:
            # self.read_branches() #not implemented yet
            self._branches = gpd.GeoDataFrame(crs=self.crs)
        return self._branches

    def set_branches(self, branches: gpd.GeoDataFrame):
        """Updates the branches object as well as the linked staticgeoms."""
        # Check if "branchType" col in new branches
        if "branchType" in branches.columns:
            self._branches = branches
        else:
            self.logger.error(
                "'branchType' column absent from the new branches, could not update."
            )
        # Update channels/pipes in staticgeoms
        _ = self.set_branches_component(name="river")
        _ = self.set_branches_component(name="channel")
        _ = self.set_branches_component(name="pipe")

        # update staticgeom
        self.logger.debug(f"Adding branches vector to staticgeoms.")
        self.set_staticgeoms(gpd.GeoDataFrame(branches, crs=self.crs), "branches")

        self.logger.debug(f"Updating branches in network.")
<<<<<<< HEAD

    def add_branches(
        self,
        new_branches: gpd.GeoDataFrame,
        branchtype: str,
        node_distance: float = 40.0,
    ):
=======
        mesh.mesh1d_add_branch(
            self.dfmmodel.geometry.netfile.network,
            self.staticgeoms["branches"].geometry.to_list(),
            node_distance=40,
            branch_names=self.staticgeoms["branches"].branchId.to_list(),
            branch_orders=self.staticgeoms["branches"].branchOrder.to_list(),
        )
    
    def add_branches(self, new_branches: gpd.GeoDataFrame, branchtype: str):
>>>>>>> af39ce36
        """Add new branches of branchtype to the branches object"""
        branches = self.branches.copy()
        # Check if "branchType" in new_branches column, else add
        if "branchType" not in new_branches.columns:
            new_branches["branchType"] = np.repeat(branchtype, len(new_branches.index))
        branches = branches.append(new_branches, ignore_index=True)
        # Check if we need to do more check/process to make sure everything is well connected
        validate_branches(branches)
        # # Add to dfmmodel network
        mesh.mesh1d_add_branch(
            self.dfmmodel.geometry.netfile.network,
            new_branches.geometry.to_list(),
            node_distance=node_distance,
            branch_names=new_branches.branchId.to_list(),
            branch_orders=new_branches.branchOrder.to_list(),
        )
        self.set_branches(branches)

    def set_branches_component(self, name):
        gdf_comp = self.branches[self.branches["branchType"] == name]
        if gdf_comp.index.size > 0:
            self.set_staticgeoms(gdf_comp, name=f"{name}s")
        return gdf_comp

    @property
    def rivers(self):
        if "rivers" in self.staticgeoms:
            gdf = self.staticgeoms["rivers"]
        else:
            gdf = self.set_branches_component("rivers")
        return gdf

    @property
    def channels(self):
        if "channels" in self.staticgeoms:
            gdf = self.staticgeoms["channels"]
        else:
            gdf = self.set_branches_component("channel")
        return gdf

    @property
    def pipes(self):
        if "pipes" in self.staticgeoms:
            gdf = self.staticgeoms["pipes"]
        else:
            gdf = self.set_branches_component("pipe")
        return gdf

    @property
    def opensystem(self):
        gdf = self.branches[self.branches["branchType"].isin(["river", "channel"])]
        return gdf

    @property
    def closedsystem(self):
        gdf = self.branches[self.branches["branchType"].isin(["pipe", "tunnel"])]
        return gdf

    @property
    def crosssections(self):
        """Quick accessor to crosssections staticgeoms"""
        if "crosssections" in self.staticgeoms:
            gdf = self.staticgeoms["crosssections"]
        else:
            gdf = gpd.GeoDataFrame(crs=self.crs)
        return gdf

    def set_crosssections(self, crosssections: gpd.GeoDataFrame):
        """Updates crosssections in staticgeoms with new ones"""
        if len(self.crosssections) > 0:
            crosssections = gpd.GeoDataFrame(
                pd.concat([self.crosssections, crosssections]), crs=self.crs
            )
        self.set_staticgeoms(crosssections, name="crosssections")

    @property
    def boundaries(self):
        """Quick accessor to boundaries staticgeoms"""
        if "boundaries" in self.staticgeoms:
            gdf = self.staticgeoms["boundaries"]
        else:
            gdf = self.get_boundaries()
        return gdf

    def get_boundaries(self):
        """Get all boundary locations from the network
        branch ends are possible locations for boundaries
        for open system, both upstream and downstream ends are allowed to have boundaries
        for closed system, only downstream ends are allowed to have boundaries
        """

        # generate all possible and allowed boundary locations
        _boundaries = generate_boundaries_from_branches(self.branches, where="both")

        # get networkids to complete the boundaries
        _network1d_nodes = gpd.points_from_xy(
            x=self.dfmmodel.geometry.netfile.network._mesh1d.network1d_node_x,
            y=self.dfmmodel.geometry.netfile.network._mesh1d.network1d_node_y,
            crs=self.crs,
        )
        _network1d_nodes = gpd.GeoDataFrame(
            data={
                "nodeId": self.dfmmodel.geometry.netfile.network._mesh1d.network1d_node_id,
                "geometry": _network1d_nodes,
            }
        )
        boundaries = hydromt.gis_utils.nearest_merge(
            _boundaries, _network1d_nodes, max_dist=0.1, overwrite=False
        )
        return boundaries

    def set_boundaries(self, boundaries: gpd.GeoDataFrame):
        """Updates boundaries in staticgeoms with new ones"""
        if len(self.boundaries) > 0:
            task_last = lambda s1, s2: s2
            boundaries = self.boundaries.combine(
                boundaries, func=task_last, overwrite=True
            )
        self.set_staticgeoms(boundaries, name="boundaries")

    def get_model_time(self):
        """Return (refdate, tstart, tstop) tuple with parsed model reference datem start and end time"""
        refdate = datetime.strptime(str(self.get_config("Time.refDate")), "%Y%m%d")
        tstart = refdate + timedelta(seconds=float(self.get_config("Time.tStart")))
        tstop = refdate + timedelta(seconds=float(self.get_config("Time.tStop")))
        return refdate, tstart, tstop<|MERGE_RESOLUTION|>--- conflicted
+++ resolved
@@ -37,14 +37,11 @@
     update_data_columns_attribute_from_query,
     update_data_columns_attributes,
     validate_branches,
-<<<<<<< HEAD
-    invert_levels_from_dem,
-=======
     generate_boundaries_from_branches,
+	invert_levels_from_dem,
     select_boundary_type,
     validate_boundaries,
     compute_boundary_values,
->>>>>>> af39ce36
 )
 
 __all__ = ["DFlowFMModel"]
@@ -94,11 +91,7 @@
         )
         self.write_config()  #  create the mdu file in order to initialise dfmmodedl properly and at correct output location
         self._dfmmodel = self.init_dfmmodel()
-<<<<<<< HEAD
-
-=======
         
->>>>>>> af39ce36
     def setup_basemaps(
         self,
         region: dict,
@@ -1069,12 +1062,6 @@
         if not self._write:
             raise IOError("Model opened in read-only mode")
 
-<<<<<<< HEAD
-=======
-        # write 1D mesh
-        # self._write_mesh1d()  # FIXME None handling
-
->>>>>>> af39ce36
         # write friction
         self._write_friction()  # FIXME: ask Rinske, add global section correctly
 
@@ -1206,25 +1193,13 @@
         self.set_staticgeoms(gpd.GeoDataFrame(branches, crs=self.crs), "branches")
 
         self.logger.debug(f"Updating branches in network.")
-<<<<<<< HEAD
-
+    
     def add_branches(
         self,
         new_branches: gpd.GeoDataFrame,
         branchtype: str,
         node_distance: float = 40.0,
     ):
-=======
-        mesh.mesh1d_add_branch(
-            self.dfmmodel.geometry.netfile.network,
-            self.staticgeoms["branches"].geometry.to_list(),
-            node_distance=40,
-            branch_names=self.staticgeoms["branches"].branchId.to_list(),
-            branch_orders=self.staticgeoms["branches"].branchOrder.to_list(),
-        )
-    
-    def add_branches(self, new_branches: gpd.GeoDataFrame, branchtype: str):
->>>>>>> af39ce36
         """Add new branches of branchtype to the branches object"""
         branches = self.branches.copy()
         # Check if "branchType" in new_branches column, else add
