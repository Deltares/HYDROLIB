"""Implement Delft3D-FM hydromt plugin model class"""

import glob
import logging
from datetime import datetime, timedelta
from os import times
from os.path import basename, isfile, join
from pathlib import Path
from turtle import st
from typing import List, Tuple, Union

import geopandas as gpd
import hydromt
import numpy as np
import pandas as pd
import xarray as xr
import xugrid as xu
from hydromt.models import MeshModel
from shapely.geometry import Point, box

from hydrolib.core.io.bc.models import *
from hydrolib.core.io.crosssection.models import *
from hydrolib.core.io.dimr.models import DIMR, FMComponent, Start
from hydrolib.core.io.ext.models import *
from hydrolib.core.io.friction.models import *
from hydrolib.core.io.gui.models import *
from hydrolib.core.io.inifield.models import IniFieldModel
from hydrolib.core.io.mdu.models import FMModel
from hydrolib.core.io.net.models import *
from hydrolib.core.io.storagenode.models import StorageNodeModel
from hydrolib.dhydamo.geometry import common, mesh, viz

from . import DATADIR, workflows

__all__ = ["DFlowFMModel"]
logger = logging.getLogger(__name__)


class DFlowFMModel(MeshModel):
    """API for Delft3D-FM models in HydroMT"""

    _NAME = "dflowfm"
    _CONF = "DFlowFM.mdu"
    _DATADIR = DATADIR
    _GEOMS = {}
    _MAPS = {
        "elevtn": {
            "name": "bedlevel",
            "initype": "initial",
            "interpolation": "triangulation",
            "locationtype": "2d",
        },
        "waterlevel": {
            "name": "waterlevel",
            "initype": "initial",
            "interpolation": "mean",
            "locationtype": "2d",
        },
        "waterdepth": {
            "name": "waterdepth",
            "initype": "initial",
            "interpolation": "mean",
            "locationtype": "2d",
        },
        "pet": {
            "name": "PotentialEvaporation",
            "initype": "initial",
            "interpolation": "triangulation",
            "locationtype": "2d",
        },
        "infiltcap": {
            "name": "InfiltrationCapacity",
            "initype": "initial",
            "interpolation": "triangulation",
            "locationtype": "2d",
        },
        "roughness_chezy": {
            "name": "frictioncoefficient",
            "initype": "parameter",
            "interpolation": "triangulation",
            "locationtype": "2d",
            "frictype": 0,
        },
        "roughness_manning": {
            "name": "frictioncoefficient",
            "initype": "parameter",
            "interpolation": "triangulation",
            "locationtype": "2d",
            "frictype": 1,
        },
        "roughness_walllawnikuradse": {
            "name": "frictioncoefficient",
            "initype": "parameter",
            "interpolation": "triangulation",
            "locationtype": "2d",
            "frictype": 2,
        },
        "roughness_whitecolebrook": {
            "name": "frictioncoefficient",
            "initype": "parameter",
            "interpolation": "triangulation",
            "locationtype": "2d",
            "frictype": 3,
        },
    }
    _FOLDERS = ["dflowfm", "geoms", "mesh", "maps"]
    _CLI_ARGS = {"region": "setup_region", "res": "setup_mesh2d"}
    _CATALOGS = join(_DATADIR, "parameters_data.yml")

    def __init__(
        self,
        root: Union[str, Path] = None,
        mode: str = "w",
        config_fn: str = None,  # hydromt config contain glob section, anything needed can be added here as args
        data_libs: List[
            str
        ] = [],  # yml # TODO: how to choose global mapping files (.csv) and project specific mapping files (.csv)
        dimr_fn: str = None,
        network_snap_offset=25,
        openwater_computation_node_distance=40,
        logger=logger,
    ):
        """Initialize the DFlowFMModel.

        Parameters
        ----------
        root : str or Path
            The model root location.
        mode : {'w','r','r+'}
            Write/read/append mode.
            Default is "w".
        config_fn : str, optional
            The D-Flow FM model configuration file (.mdu). If None, default configuration file is used.
            Default is None.
        data_libs : list of str, optional
            List of data catalog yaml files.
            Default is None.
        logger
            The logger used to log messages.
        """

        if not isinstance(root, (str, Path)):
            raise ValueError("The 'root' parameter should be a of str or Path.")

        super().__init__(
            root=root,
            mode=mode,
            config_fn=config_fn,
            data_libs=data_libs,
            logger=logger,
        )
        # model specific
        self._branches = None
        self._dimr = None
        self._dimr_fn = "dimr_config.xml" if dimr_fn is None else dimr_fn
        self._config_fn = (
            join("dflowfm", self._CONF) if config_fn is None else config_fn
        )
        self.data_catalog.from_yml(self._CATALOGS)
        self.write_config()  #  create the mdu file in order to initialise dfmmodedl properly and at correct output location
        self._dfmmodel = self.init_dfmmodel()
        # Gloabl options for generation of the mesh1d network
        self._network_snap_offset = network_snap_offset
        self._openwater_computation_node_distance = openwater_computation_node_distance

    def setup_region(
        self,
        region: dict,
        crs: int = None,
    ):
        """Define the model region.

        Adds model layer:

        * **region** geom: model region

        Parameters
        ----------
        region : dict
            Dictionary describing region of interest, e.g. {'bbox': [xmin, ymin, xmax, ymax]}.
            See :py:meth:`~hydromt.workflows.parse_region()` for all options.
        crs : int, optional
            Coordinate system (EPSG number) of the model. If not provided, equal to the region crs
            if "grid" or "geom" option are used, and to 4326 if "bbox" is used, i.e. specified crs will be ignored.

        Raises
        ------
        ValueError
            If the region kind in `region` is not supported for D-Flow FM.
            Supported regions are: "bbox", "grid" and "geom".
        """

        kind, region = hydromt.workflows.parse_region(region, logger=self.logger)
        if kind == "bbox":
            geom = gpd.GeoDataFrame(geometry=[box(*region["bbox"])], crs=4326)
        elif kind == "grid":
            geom = region["grid"].raster.box
        elif kind == "geom":
            geom = region["geom"]
        else:
            raise ValueError(
                f"Unknown region kind {kind} for DFlowFM, expected one of ['bbox', 'grid', 'geom']."
            )

        if crs:
            geom = geom.to_crs(crs)
        elif geom.crs is None:
            raise AttributeError("region crs can not be None. ")
        else:
            self.logger.info(f"Model region is set to crs: {geom.crs.to_epsg()}")

        # Set the model region geometry (to be accessed through the shortcut self.region).
        self.set_geoms(geom, "region")

    def _setup_branches(
        self,
        gdf_br: gpd.GeoDataFrame,
        defaults: pd.DataFrame,
        br_type: str,
        spacing: pd.DataFrame = None,
        snap_offset: float = 0.0,
        allow_intersection_snapping: bool = True,
    ):
        """This function is a wrapper for all common steps to add branches type of objects (ie channels, rivers, pipes...).

        Parameters
        ----------
        gdf_br : gpd.GeoDataFrame
            GeoDataFrame with the new branches to add.
        spacing : pd.DataFrame
            DataFrame containing spacing values per 'branchType', 'shape', 'width' or 'diameter'.

        """
        if gdf_br.crs.is_geographic:  # needed for length and splitting
            gdf_br = gdf_br.to_crs(3857)

        self.logger.info("Adding/Filling branches attributes values")
        gdf_br = workflows.update_data_columns_attributes(
            gdf_br, defaults, brtype=br_type
        )

        # If specific spacing info from spacing_fn, update spacing attribute
        if spacing is not None:
            self.logger.info(f"Updating spacing attributes")
            gdf_br = workflows.update_data_columns_attribute_from_query(
                gdf_br, spacing, attribute_name="spacing"
            )
        # Line smoothing for pipes
        smooth_branches = br_type == "pipe"

        self.logger.info(f"Processing branches")
        branches, branches_nodes = workflows.process_branches(
            gdf_br,
            branch_nodes=None,
            id_col="branchId",
            snap_offset=snap_offset,
            allow_intersection_snapping=allow_intersection_snapping,
            smooth_branches=smooth_branches,
            logger=self.logger,
        )

        self.logger.info(f"Validating branches")
        workflows.validate_branches(branches)

        # convert to model crs
        branches = branches.to_crs(self.crs)
        branches_nodes = branches_nodes.to_crs(self.crs)

        return branches, branches_nodes

    def setup_channels(
        self,
        channels_fn: str,
        channels_defaults_fn: str = None,
        spacing_fn: str = None,
        snap_offset: float = 0.0,
        allow_intersection_snapping: bool = True,
    ):
        """This component prepares the 1D channels and adds to branches 1D network

        Adds model layers:

        * **channels** geom: 1D channels vector
        * **branches** geom: 1D branches vector

        Parameters
        ----------
        channels_fn : str
            Name of data source for branches parameters, see data/data_sources.yml.

            * Required variables: [branchId, branchType] # TODO: now still requires some cross section stuff

            * Optional variables: [spacing, material, shape, diameter, width, t_width, t_width_up, width_up,
              width_dn, t_width_dn, height, height_up, height_dn, inlev_up, inlev_dn, bedlev_up, bedlev_dn,
              closed, manhole_up, manhole_dn]
        channels_defaults_fn : str, optional
            Path to a csv file containing all defaults values per 'branchType'.
            Default is None.
        spacing_fn : str, optional
            Path to a csv file containing spacing values per 'branchType', 'shape', 'width' or 'diameter'.
            Default is None.
        snap_offset : float, optional
            Maximum distance between branch end points. If the distance is larger, they are not snapped.
            Default is 0.0.
        allow_intersection_snapping : bool, optional
            Allow snapping at all branch ends, including intersections.
            Default is True.
        """
        self.logger.info(f"Preparing 1D channels.")

        # Read the channels data
        id_col = "branchId"
        gdf_ch = self.data_catalog.get_geodataframe(
            channels_fn, geom=self.region, buffer=10, predicate="contains"
        )
        gdf_ch.index = gdf_ch[id_col]
        gdf_ch.index.name = id_col

        if gdf_ch.index.size == 0:
            self.logger.warning(
                f"No {channels_fn} 1D channel locations found within domain"
            )
            return None

        else:
            # Fill in with default attributes values
            if channels_defaults_fn is None or not channels_defaults_fn.is_file():
                self.logger.warning(
                    f"channels_defaults_fn ({channels_defaults_fn}) does not exist. Fall back choice to defaults. "
                )
                channels_defaults_fn = Path(self._DATADIR).joinpath(
                    "channels", "channels_defaults.csv"
                )
            defaults = pd.read_csv(channels_defaults_fn)
            self.logger.info(
                f"channel default settings read from {channels_defaults_fn}."
            )

            # If specific spacing info from spacing_fn, update spacing attribute
            spacing = None
            if isinstance(spacing_fn, str):
                if not isfile(spacing_fn):
                    self.logger.error(f"Spacing file not found: {spacing_fn}, skipping")
                else:
                    spacing = pd.read_csv(spacing_fn)

            # Build the channels branches and nodes and fill with attributes and spacing
            channels, channel_nodes = self._setup_branches(
                gdf_br=gdf_ch,
                defaults=defaults,
                br_type="channel",
                spacing=spacing,
                snap_offset=snap_offset,
                allow_intersection_snapping=allow_intersection_snapping,
            )

            # setup geoms #TODO do we still need channels?
            self.logger.debug(f"Adding branches and branch_nodes vector to geoms.")
            self.set_geoms(channels, "channels")
            self.set_geoms(channel_nodes, "channel_nodes")

            # add to branches
            self.add_branches(
                channels,
                branchtype="channel",
                node_distance=self._openwater_computation_node_distance,
            )

    def setup_rivers_from_dem(
        self,
        hydrography_fn: str,
        river_geom_fn: str = None,
        rivers_defaults_fn: str = None,
        rivdph_method="gvf",
        rivwth_method="geom",
        river_upa=25.0,
        river_len=1000,
        min_rivwth=50.0,
        min_rivdph=1.0,
        rivbank=True,
        rivbankq=25,
        segment_length=3e3,
        smooth_length=10e3,
        friction_type: str = "Manning",
        friction_value: float = 0.023,
        constrain_rivbed=True,
        constrain_estuary=True,
        **kwargs,  # for workflows.get_river_bathymetry method
    ) -> None:
        """
        This component sets the all river parameters from hydrograph and dem maps.

        River cells are based on the `river_mask_fn` raster file if `rivwth_method='mask'`,
        or if `rivwth_method='geom'` the rasterized segments buffered with half a river width
        ("rivwth" [m]) if that attribute is found in `river_geom_fn`.

        If a river segment geometry file `river_geom_fn` with bedlevel column ("zb" [m+REF]) or
        a river depth ("rivdph" [m]) in combination with `rivdph_method='geom'` is provided,
        this attribute is used directly.

        Otherwise, a river depth is estimated based on bankfull discharge ("qbankfull" [m3/s])
        attribute taken from the nearest river segment in `river_geom_fn` or `qbankfull_fn`
        upstream river boundary points if provided.

        The river depth is relative to the bankfull elevation profile if `rivbank=True` (default),
        which is estimated as the `rivbankq` elevation percentile [0-100] of cells neighboring river cells.
        This option requires the flow direction ("flwdir") and upstream area ("uparea") maps to be set
        using the hydromt.flw.flwdir_from_da method. If `rivbank=False` the depth is simply subtracted
        from the elevation of river cells.

        Missing river width and river depth values are filled by propagating valid values downstream and
        using the constant minimum values `min_rivwth` and `min_rivdph` for the remaining missing values.

        Updates model layer:

        * **dep** map: combined elevation/bathymetry [m+ref]

        Adds model layers

        * **rivmsk** map: map of river cells (not used by SFINCS)
        * **rivers** geom: geometry of rivers (not used by SFINCS)

        Parameters
        ----------
        hydrography_fn : str
            Hydrography data to derive river shape and characteristics from.
            * Required variables: ['elevtn']
            * Optional variables: ['flwdir', 'uparea']
        river_geom_fn : str, optional
            Line geometry with river attribute data.
            * Required variable for direct bed level burning: ['zb']
            * Required variable for direct river depth burning: ['rivdph'] (only in combination with rivdph_method='geom')
            * Variables used for river depth estimates: ['qbankfull', 'rivwth']
        rivers_defaults_fn : str Path
            Path to a csv file containing all defaults values per 'branchType'.
        rivdph_method : {'gvf', 'manning', 'powlaw'}
            River depth estimate method, by default 'gvf'
        rivwth_method : {'geom', 'mask'}
            Derive the river with from either the `river_geom_fn` (geom) or
            `river_mask_fn` (mask; default) data.
        river_upa : float, optional
            Minimum upstream area threshold for rivers [km2], by default 25.0
        river_len: float, optional
            Mimimum river length within the model domain threshhold [m], by default 1000 m.
        min_rivwth, min_rivdph: float, optional
            Minimum river width [m] (by default 50.0) and depth [m] (by default 1.0)
        rivbank: bool, optional
            If True (default), approximate the reference elevation for the river depth based
            on the river bankfull elevation at cells neighboring river cells. Otherwise
            use the elevation of the local river cell as reference level.
        rivbankq : float, optional
            quantile [1-100] for river bank estimation, by default 25
        segment_length : float, optional
            Approximate river segment length [m], by default 5e3
        smooth_length : float, optional
            Approximate smoothing length [m], by default 10e3
        friction_type : str, optional
            Type of friction tu use. One of ["Manning", "Chezy", "wallLawNikuradse", "WhiteColebrook", "StricklerNikuradse", "Strickler", "deBosBijkerk"].
            By default "Manning".
        friction_value : float, optional.
            Units corresponding to [friction_type] are ["Chézy C [m 1/2 /s]", "Manning n [s/m 1/3 ]", "Nikuradse k_n [m]", "Nikuradse k_n [m]", "Nikuradse k_n [m]", "Strickler k_s [m 1/3 /s]", "De Bos-Bijkerk γ [1/s]"]
            Friction value. By default 0.023.
        constrain_estuary : bool, optional
            If True (default) fix the river depth in estuaries based on the upstream river depth.
        constrain_rivbed : bool, optional
            If True (default) correct the river bed level to be hydrologically correct,
            i.e. sloping downward in downstream direction.

        See Also
        ----------
        workflows.get_river_bathymetry

        """
        self.logger.info(f"Preparing river shape from hydrography data.")
        # read data
        ds_hydro = self.data_catalog.get_rasterdataset(
            hydrography_fn, geom=self.region, buffer=10
        )
        if isinstance(ds_hydro, xr.DataArray):
            ds_hydro = ds_hydro.to_dataset()

        # read river line geometry data
        gdf_riv = None
        if river_geom_fn is not None:
            gdf_riv = self.data_catalog.get_geodataframe(
                river_geom_fn, geom=self.region
            ).to_crs(ds_hydro.raster.crs)

        # check if flwdir and uparea in ds_hydro
        if "flwdir" not in ds_hydro.data_vars:
            da_flw = hydromt.flw.d8_from_dem(ds_hydro["elevtn"])
        else:
            da_flw = ds_hydro["flwdir"]
        flwdir = hydromt.flw.flwdir_from_da(da_flw, ftype="d8")
        if "uparea" not in ds_hydro.data_vars:
            da_upa = xr.DataArray(
                dims=ds_hydro["elevtn"].raster.dims,
                coords=ds_hydro["elevtn"].raster.coords,
                data=flwdir.upstream_area(unit="km2"),
                name="uparea",
            )
            da_upa.raster.set_nodata(-9999)
            ds_hydro["uparea"] = da_upa

        # get river shape and bathymetry
        if friction_type == "Manning":
            kwargs.update(manning=friction_value)
        elif rivdph_method == "gvf":
            raise ValueError(
                "rivdph_method 'gvf' requires friction_type='Manning'. Use 'geom' or 'powlaw' instead."
            )
        gdf_riv, _ = workflows.get_river_bathymetry(
            ds_hydro,
            flwdir=flwdir,
            gdf_riv=gdf_riv,
            gdf_qbf=None,
            rivdph_method=rivdph_method,
            rivwth_method=rivwth_method,
            river_upa=river_upa,
            river_len=river_len,
            min_rivdph=min_rivdph,
            min_rivwth=min_rivwth,
            rivbank=rivbank,
            rivbankq=rivbankq,
            segment_length=segment_length,
            smooth_length=smooth_length,
            constrain_estuary=constrain_estuary,
            constrain_rivbed=constrain_rivbed,
            logger=self.logger,
            **kwargs,
        )
        # Rename river properties column and reproject
        rm_dict = {"rivwth": "width", "rivdph": "height", "zb": "bedlev"}
        gdf_riv = gdf_riv.rename(columns=rm_dict).to_crs(self.crs)

        # Add defaults
        # Add branchType and branchId attributes if does not exist
        if "branchType" not in gdf_riv.columns:
            gdf_riv["branchType"] = pd.Series(
                data=np.repeat("river", len(gdf_riv)), index=gdf_riv.index, dtype=str
            )
        if "branchId" not in gdf_riv.columns:
            data = [f"river_{i}" for i in np.arange(1, len(gdf_riv) + 1)]
            gdf_riv["branchId"] = pd.Series(data, index=gdf_riv.index, dtype=str)

        # assign id
        id_col = "branchId"
        gdf_riv.index = gdf_riv[id_col]
        gdf_riv.index.name = id_col

        # assign default attributes
        if rivers_defaults_fn is None or not rivers_defaults_fn.is_file():
            self.logger.warning(
                f"rivers_defaults_fn ({rivers_defaults_fn}) does not exist. Fall back choice to defaults. "
            )
            rivers_defaults_fn = Path(self._DATADIR).joinpath(
                "rivers", "rivers_defaults.csv"
            )
        defaults = pd.read_csv(rivers_defaults_fn)
        # Make sure default shape is rectangle
        defaults["shape"] = np.array(["rectangle"])
        self.logger.info(f"river default settings read from {rivers_defaults_fn}.")

        # filter for allowed columns
        _allowed_columns = [
            "geometry",
            "branchId",
            "branchType",
            "branchOrder",
            "material",
            "shape",
            "diameter",
            "width",
            "t_width",
            "height",
            "bedlev",
            "closed",
            "friction_type",
            "friction_value",
        ]
        allowed_columns = set(_allowed_columns).intersection(gdf_riv.columns)
        gdf_riv = gpd.GeoDataFrame(gdf_riv[allowed_columns], crs=gdf_riv.crs)

        # Add friction to defaults
        defaults["frictionType"] = friction_type
        defaults["frictionValue"] = friction_value

        # Build the rivers branches and nodes and fill with attributes and spacing
        rivers, river_nodes = self._setup_branches(
            gdf_br=gdf_riv,
            defaults=defaults,
            br_type="river",
            spacing=None,  # does not allow spacing for rivers
            snap_offset=0.0,
            allow_intersection_snapping=True,
        )

        # Add friction_id column based on {friction_type}_{friction_value}
        rivers["frictionId"] = [
            f"{ftype}_{fvalue}"
            for ftype, fvalue in zip(rivers["frictionType"], rivers["frictionValue"])
        ]

        # setup crosssections
        crosssections = self._setup_crosssections(
            branches=rivers,
            crosssections_fn=None,
            crosssections_type="branch",
        )

        # setup geoms #TODO do we still need channels?
        self.logger.debug(f"Adding rivers and river_nodes vector to geoms.")
        self.set_geoms(rivers, "rivers")
        self.set_geoms(river_nodes, "rivers_nodes")

        # add to branches
        self.add_branches(
            rivers,
            branchtype="river",
            node_distance=self._openwater_computation_node_distance,
        )

    def setup_rivers(
        self,
        rivers_fn: str,
        rivers_defaults_fn: str = None,
        river_filter: str = None,
        friction_type: str = "Manning",  # what about constructing friction_defaults_fn?
        friction_value: float = 0.023,
        crosssections_fn: Union[int, list] = None,
        crosssections_type: Union[int, list] = None,
        snap_offset: float = 0.0,
        allow_intersection_snapping: bool = True,
    ):
        """Prepares the 1D rivers and adds to 1D branches.

        1D rivers must contain valid geometry, friction and crosssections.

        The river geometry is read from ``rivers_fn``. If defaults attributes
        [branchOrder, spacing, material, shape, width, t_width, height, bedlev, closed] are not present in ``rivers_fn``,
        they are added from defaults values in ``rivers_defaults_fn``. For branchId and branchType, they are created on the fly
        if not available in rivers_fn ("river" for Type and "river_{i}" for Id).

        Friction attributes are either taken from ``rivers_fn`` or filled in using ``friction_type`` and
        ``friction_value`` arguments.
        Note for now only branch friction or global friction is supported.

        Crosssections are read from ``crosssections_fn`` based on the ``crosssections_type``. If there is no
        ``crosssections_fn`` values are derived at the centroid of each river line based on defaults. If there are multiple
        types of crossections, specify them as lists.

        Adds/Updates model layers:

        * **rivers** geom: 1D rivers vector
        * **branches** geom: 1D branches vector
        * **crosssections** geom: 1D crosssection vector

        Parameters
        ----------
        rivers_fn : str
            Name of data source for rivers parameters, see data/data_sources.yml.
            Note only the lines that are intersects with the region polygon will be used.
            * Optional variables: [branchId, branchType, branchOrder, material, friction_type, friction_value]
        rivers_defaults_fn : str Path
            Path to a csv file containing all defaults values per 'branchType'.
            By default None.
        river_filter: str, optional
            Keyword in branchType column of rivers_fn used to filter river lines. If None all lines in rivers_fn are used (default).
        friction_type : str, optional
            Type of friction to use. One of ["Manning", "Chezy", "wallLawNikuradse", "WhiteColebrook", "StricklerNikuradse", "Strickler", "deBosBijkerk"].
            By default "Manning".
        friction_value : float, optional.
            Units corresponding to [friction_type] are ["Chézy C [m 1/2 /s]", "Manning n [s/m 1/3 ]", "Nikuradse k_n [m]", "Nikuradse k_n [m]", "Nikuradse k_n [m]", "Strickler k_s [m 1/3 /s]", "De Bos-Bijkerk γ [1/s]"]
            Friction value. By default 0.023.
        crosssections_fn : str, Path, or a list of str or Path, optional
            Name of data source for crosssections, see data/data_sources.yml.
            If ``crosssections_type`` = "xyz"
            * Required variables: [crsId, order, z]
            If ``crosssections_type`` = "point"
            * Required variables: [crsId, shape, shift]
            By default None, crosssections will be set from branches
        crosssections_type : str, or a list of str, optional
            Type of crosssections read from crosssections_fn. One of ["xyz", "point"].
            By default None.
        snap_offset: float, optional
            Snapping tolerance to automatically connecting branches.
            By default 0.0, no snapping is applied.
        allow_intersection_snapping: bool, optional
            Switch to choose whether snapping of multiple branch ends are allowed when ``snap_offset`` is used.
            By default True.

        See Also
        ----------
        dflowfm._setup_branches
        dflowfm._setup_crosssections
        """
        self.logger.info(f"Preparing 1D rivers.")

        # Read the rivers data
        gdf_riv = self.data_catalog.get_geodataframe(
            rivers_fn, geom=self.region, buffer=0, predicate="intersects"
        )
        # Filter features based on river_filter
        if river_filter is not None and "branchType" in gdf_riv.columns:
            gdf_riv = gdf_riv[gdf_riv["branchType"] == river_filter]
        # Check if features in region
        if len(gdf_riv) == 0:
            self.logger.warning(
                f"No {rivers_fn} 1D river locations found within domain"
            )
            return None

        # Add branchType and branchId attributes if does not exist
        if "branchType" not in gdf_riv.columns:
            gdf_riv["branchType"] = pd.Series(
                data=np.repeat("river", len(gdf_riv)), index=gdf_riv.index, dtype=str
            )
        if "branchId" not in gdf_riv.columns:
            data = [f"river_{i}" for i in np.arange(1, len(gdf_riv) + 1)]
            gdf_riv["branchId"] = pd.Series(data, index=gdf_riv.index, dtype=str)

        # assign id
        id_col = "branchId"
        gdf_riv.index = gdf_riv[id_col]
        gdf_riv.index.name = id_col

        # assign default attributes
        if rivers_defaults_fn is None or not rivers_defaults_fn.is_file():
            self.logger.warning(
                f"rivers_defaults_fn ({rivers_defaults_fn}) does not exist. Fall back choice to defaults. "
            )
            rivers_defaults_fn = Path(self._DATADIR).joinpath(
                "rivers", "rivers_defaults.csv"
            )
        defaults = pd.read_csv(rivers_defaults_fn)
        self.logger.info(f"river default settings read from {rivers_defaults_fn}.")

        # filter for allowed columns
        _allowed_columns = [
            "geometry",
            "branchId",
            "branchType",
            "branchOrder",
            "material",
            "shape",
            "diameter",
            "width",
            "t_width",
            "height",
            "bedlev",
            "closed",
            "friction_type",
            "friction_value",
        ]
        allowed_columns = set(_allowed_columns).intersection(gdf_riv.columns)
        gdf_riv = gpd.GeoDataFrame(gdf_riv[allowed_columns], crs=gdf_riv.crs)

        # Add friction to defaults
        defaults["frictionType"] = friction_type
        defaults["frictionValue"] = friction_value

        # Build the rivers branches and nodes and fill with attributes and spacing
        rivers, river_nodes = self._setup_branches(
            gdf_br=gdf_riv,
            defaults=defaults,
            br_type="river",
            spacing=None,  # does not allow spacing for rivers
            snap_offset=snap_offset,
            allow_intersection_snapping=allow_intersection_snapping,
        )

        # Add friction_id column based on {friction_type}_{friction_value}
        rivers["frictionId"] = [
            f"{ftype}_{fvalue}"
            for ftype, fvalue in zip(rivers["frictionType"], rivers["frictionValue"])
        ]

        # setup crosssections
        if crosssections_type is None:
            crosssections_type = ["branch"]
            crosssections_fn = [
                None
            ]  # TODO: maybe assign a specific one for river, like branch_river
        elif isinstance(crosssections_type, list):
            assert len(crosssections_type) == len(crosssections_fn)

        for crs_fn, crs_type in zip(crosssections_fn, crosssections_type):
            assert {crs_type}.issubset({"xyz", "point", "branch"})
            self._setup_crosssections(
                branches=rivers,
                crosssections_fn=crs_fn,
                crosssections_type=crs_type,
            )

        # setup geoms
        self.logger.debug(f"Adding rivers and river_nodes vector to geoms.")
        self.set_geoms(rivers, "rivers")
        self.set_geoms(river_nodes, "rivers_nodes")

        # add to branches
        self.add_branches(
            rivers,
            branchtype="river",
            node_distance=self._openwater_computation_node_distance,
        )

    def setup_pipes(
        self,
        pipes_fn: str,
        pipes_defaults_fn: Union[str, None] = None,
        pipe_filter: Union[str, None] = None,
        spacing: float = np.inf,
        friction_type: str = "WhiteColebrook",
        friction_value: float = 0.003,
        crosssections_shape: str = "circle",
        crosssections_value: Union[int, list] = 0.5,
        dem_fn: Union[str, None] = None,
        pipes_depth: float = 2.0,
        pipes_invlev: float = -2.5,
        snap_offset: float = 0.0,
        allow_intersection_snapping: bool = True,
    ):
        """Prepares the 1D pipes and adds to 1D branches.

        1D pipes must contain valid geometry, friction and crosssections.

        The pipe geometry is read from ``pipes_fn``.
        if branchType is present in ``pipes_fn``, it is possible to filter pipe geometry using an additional filter specificed in``pipe_filter``.
        If defaults attributes ["branchOrder"] are not present in ``pipes_fn``, they are added from defaults values in ``pipes_defaults_fn``.
        For branchId and branchType, if they are not present in ``pipes_fn``, they are created on the fly ("pipe" for branchType and "pipe_{i}" for branchId).
        The pipe geometry can be processed using splitting based on ``spacing``.

        Friction attributes ["frictionType", "frictionValue"] are either taken from ``pipes_fn`` or filled in using ``friction_type`` and
        ``friction_value`` arguments.
        Note for now only branch friction or global friction is supported.

        Crosssections definition attributes ["shape", "diameter", "width", "height", "closed"] are either taken from ``pipes_fn`` or filled in using ``crosssections_shape`` and ``crosssections_value``.
        Crosssections location attributes ["invlev_up", "invlev_dn"] are either taken from ``pipes_fn``, or derived from ``dem_fn`` minus a fixed depth ``pipe_depth`` [m], or from a constant ``pipe_invlev`` [m asl] (not recommended! should be edited before a model run).

        Adds/Updates model layers:

        * **pipes** geom: 1D pipes vector
        * **branches** geom: 1D branches vector
        * **crosssections** geom: 1D crosssection vector

        Parameters
        ----------
        pipes_fn : str
            Name of data source for pipes parameters, see data/data_sources.yml.
            Note only the lines that are within the region polygon will be used.
            * Optional variables: [branchId, branchType, branchOrder, spacing, frictionType, frictionValue, shape, diameter, width, height, closed, invlev_up, invlev_dn]
            #TODO: material table is used for friction which is not implemented
        pipes_defaults_fn : str Path
            Path to a csv file containing all defaults values per "branchType"'".
        pipe_filter: str, optional
            Keyword in branchType column of pipes_fn used to filter pipe lines. If None all lines in pipes_fn are used (default).
        spacing: float, optional
            Spacing value in meters to split the long pipelines lines into shorter pipes. By default inf - no splitting is applied.
        friction_type : str, optional
            Type of friction to use. One of ["Manning", "Chezy", "wallLawNikuradse", "WhiteColebrook", "StricklerNikuradse", "Strickler", "deBosBijkerk"].
            By default "WhiteColeBrook".
        friction_value : float, optional.
            Units corresponding to ''friction_type'' are ["Chézy C [m 1/2 /s]", "Manning n [s/m 1/3 ]", "Nikuradse k_n [m]", "Nikuradse k_n [m]", "Nikuradse k_n [m]", "Strickler k_s [m 1/3 /s]", "De Bos-Bijkerk γ [1/s]"]
            Friction value. By default 0.003.
        crosssections_shape : str, optional
            Shape of pipe crosssections. Either "circle" (default) or "rectangle".
        crosssections_value : int or list of int, optional
            Crosssections parameter value.
            If ``crosssections_shape`` = "circle", expects a diameter (default with 0.5 m) [m]
            If ``crosssections_shape`` = "rectangle", expects a list with [width, height] (e.g. [1.0, 1.0]) [m]. closed rectangle by default.
        dem_fn: str, optional
            Name of data source for dem data. Used to derive default invert levels values (DEM - pipes_depth - pipes diameter/height).
            * Required variables: [elevtn]
            # FIXME: dem method can have remaining nan values. For now no interpolation method is used for filling in nan value. Use ``pipes_invlev`` to further fill in nodata.
        pipes_depth: float, optional
            Depth of the pipes underground [m] (default 2.0 m). Used to derive defaults invert levels values (DEM - pipes_depth - pipes diameter/height).
        pipes_invlev: float, optional
            Constant default invert levels of the pipes [m asl] (default -2.5 m asl). This method is recommended to be used together with the dem method to fill remaining nan values. It slone is not a recommended method.
        snap_offset: float, optional
            Snapping tolenrance to automatically connecting branches. Tolenrance must be smaller than the shortest pipe length.
            By default 0.0, no snapping is applied.
        allow_intersection_snapping: bool, optional
            Switch to choose whether snapping of multiple branch ends are allowed when ``snap_offset`` is used.
            By default True.

        See Also
        ----------
        dflowfm._setup_branches
        dflowfm._setup_crosssections
        """

        self.logger.info(f"Preparing 1D pipes.")

        # Read the pipes data
        gdf_pipe = self.data_catalog.get_geodataframe(
            pipes_fn, geom=self.region, buffer=0, predicate="contains"
        )
        # reproject
        gdf_pipe = gdf_pipe.to_crs(self.crs)

        # Filter features based on pipe_filter
        if pipe_filter is not None and "branchType" in gdf_pipe.columns:
            gdf_pipe = gdf_pipe[gdf_pipe["branchType"] == pipe_filter]
        # Check if features in region
        if len(gdf_pipe) == 0:
            self.logger.warning(f"No {pipes_fn} pipe locations found within domain")
            return None

        # Add branchType and branchId attributes if does not exist
        if "branchType" not in gdf_pipe.columns:
            gdf_pipe["branchType"] = pd.Series(
                data=np.repeat("pipe", len(gdf_pipe)), index=gdf_pipe.index, dtype=str
            )
        if "branchId" not in gdf_pipe.columns:
            data = [f"pipe_{i}" for i in np.arange(1, len(gdf_pipe) + 1)]
            gdf_pipe["branchId"] = pd.Series(data, index=gdf_pipe.index, dtype=str)

        # assign id
        id_col = "branchId"
        gdf_pipe.index = gdf_pipe[id_col]
        gdf_pipe.index.name = id_col

        # filter for allowed columns
        _allowed_columns = [
            "geometry",
            "branchId",
            "branchType",
            "branchOrder",
            "material",
            "spacing",
            "frictionType",
            "frictionValue",
            "shape",  # circle or rectangle
            "diameter",  # circle
            "width",  # rectangle
            "height",  # rectangle
            "invlev_up",
            "inlev_dn",
        ]
        allowed_columns = set(_allowed_columns).intersection(gdf_pipe.columns)
        gdf_pipe = gpd.GeoDataFrame(gdf_pipe[allowed_columns], crs=gdf_pipe.crs)

        # assign default attributes
        if pipes_defaults_fn is None or not pipes_defaults_fn.is_file():
            self.logger.warning(
                f"pipes_defaults_fn ({pipes_defaults_fn}) does not exist. Fall back choice to defaults. "
            )
            pipes_defaults_fn = Path(self._DATADIR).joinpath(
                "pipes", "pipes_defaults.csv"
            )
        defaults = pd.read_csv(pipes_defaults_fn)
        self.logger.info(f"pipe default settings read from {pipes_defaults_fn}.")

        # Add spacing o defaults
        defaults["spacing"] = spacing

        # add friction to defaults
        defaults["frictionType"] = friction_type
        defaults["frictionValue"] = friction_value

        # Add crosssections to defaults
        if crosssections_shape == "circle":
            if isinstance(crosssections_value, float):
                defaults["shape"] = crosssections_shape
                defaults["diameter"] = crosssections_value
            else:
                # TODO: warning or error?
                self.logger.warning(
                    "If crosssections_shape is circle, crosssections_value should be a single float for diameter. Skipping setup_pipes."
                )
                return
        elif crosssections_shape == "rectangle":
            if isinstance(crosssections_value, list) and len(crosssections_value) == 2:
                defaults["shape"] = crosssections_shape
                defaults["width"], defaults["height"] = crosssections_value
                defaults[
                    "closed"
                ] = "yes"  # default rectangle crosssection for pipes are closed
            else:
                # TODO: warning or error?
                self.logger.warning(
                    "If crosssections_shape is rectangle, crosssections_value should be a list with [width, height] values. Skipping setup_pipes."
                )
                return
        else:
            self.logger.warning(
                f"crosssections_shape {crosssections_shape} argument not understood. Should be one of [circle, rectangle]. Skipping setup_pipes"
            )
            return

        # Build the rivers branches and nodes and fill with attributes and spacing
        pipes, pipe_nodes = self._setup_branches(
            gdf_br=gdf_pipe,
            defaults=defaults,
            br_type="pipe",
            spacing=None,  # for now only single default value implemented, use "spacing" column
            snap_offset=snap_offset,
            allow_intersection_snapping=allow_intersection_snapping,
        )

        # setup roughness
        # Add friction_id column based on {friction_type}_{friction_value}
        pipes["frictionId"] = [
            f"{ftype}_{fvalue}"
            for ftype, fvalue in zip(pipes["frictionType"], pipes["frictionValue"])
        ]

        # setup crosssections
        # setup invert levels
        # 1. check if invlev up and dn are fully filled in (nothing needs to be done)
        if "invlev_up" and "invlev_dn" in pipes.columns:
            inv = pipes[["invlev_up", "invlev_dn"]]
            if inv.isnull().sum().sum() > 0:  # nodata values in pipes for invert levels
                fill_invlev = True
                self.logger.info(
                    f"{pipes_fn} data has {inv.isnull().sum().sum()} no data values for invert levels. Will be filled using dem_fn or default value {pipes_invlev}"
                )
            else:
                fill_invlev = False
        else:
            fill_invlev = True
            self.logger.info(
                f"{pipes_fn} does not have columns [invlev_up, invlev_dn]. Invert levels will be generated from dem_fn or default value {pipes_invlev}"
            )
        # 2. filling use dem_fn + pipe_depth
        if fill_invlev and dem_fn is not None:
            dem = self.data_catalog.get_rasterdataset(
                dem_fn, geom=self.region, variables=["elevtn"]
            )
            pipes = workflows.invert_levels_from_dem(
                gdf=pipes, dem=dem, depth=pipes_depth
            )
            if pipes[["invlev_up", "invlev_dn"]].isnull().sum().sum() > 0:
                fill_invlev = True
            else:
                fill_invlev = False
        # 3. filling use pipes_invlev
        if fill_invlev and pipes_invlev is not None:
            self.logger.warning(
                "!Using a constant up and down invert levels for all pipes. May cause issues when running the delft3dfm model.!"
            )
            df_inv = pd.DataFrame(
                data={
                    "branchType": ["pipe"],
                    "invlev_up": [pipes_invlev],
                    "invlev_dn": [pipes_invlev],
                }
            )
            pipes = workflows.update_data_columns_attributes(
                pipes, df_inv, brtype="pipe"
            )

        # TODO: check that geometry lines are properly oriented from up to dn when deriving invert levels from dem

        # Update crosssections object
        self._setup_crosssections(pipes, crosssections_type="branch", midpoint=False)

        # setup geoms
        self.logger.debug(f"Adding pipes and pipe_nodes vector to geoms.")
        self.set_geoms(pipes, "pipes")
        self.set_geoms(pipe_nodes, "pipe_nodes")  # TODO: for manholes

        # add to branches
        self.add_branches(
            pipes, branchtype="pipe", node_distance=np.inf
        )  # use node_distance to generate computational nodes at pipe ends only

    def _setup_crosssections(
        self,
        branches,
        crosssections_fn: str = None,
        crosssections_type: str = "branch",
        midpoint=True,
    ):
        """Prepares 1D crosssections.
        crosssections can be set from branches, points and xyz, # TODO to be extended also from dem data for rivers/channels?
        Crosssection must only be used after friction has been setup.

        Crosssections are read from ``crosssections_fn``.
        Crosssection types of this file is read from ``crosssections_type``

        If ``crosssections_fn`` is not defined, default method is ``crosssections_type`` = 'branch',
        meaning that branch attributes will be used to derive regular crosssections.
        Crosssections are derived at branches mid points if ``midpoints`` is True,
        else at both upstream and downstream extremities of branches if False.

        Adds/Updates model layers:
        * **crosssections** geom: 1D crosssection vector

        Parameters
        ----------
        branches : gpd.GeoDataFrame
            geodataframe of the branches to apply crosssections.
            * Required variables: [branchId, branchType, branchOrder]
            * Optional variables: [material, friction_type, friction_value]
        crosssections_fn : str Path, optional # TODO: allow multiple crosssection filenames
            Name of data source for crosssections, see data/data_sources.yml.
            If ``crosssections_type`` = "xyz"
            Note that only points within the region + 1000m buffer will be read.
            * Required variables: crsId, order, z
            * Optional variables:
            If ``crosssections_type`` = "point"
            * Required variables: crsId, shape, shift  #TODO: do we need frictions from crosssection functions?
            * Optional variables:
                if shape = 'rectangle': 'width', 'height', 'closed'
                if shape = 'trapezoid': 'width', 't_width', 'height', 'closed'
                if shape = 'yz': 'yzcount','ycoordinates','zcoordinates','closed'
                if shape = 'zw': 'numlevels', 'levels', 'flowwidths','totalwidths', 'closed'.
                if shape = 'zwRiver': Not Supported
                Note that list input must be strings seperated by a whitespace ''.
            By default None, crosssections will be set from branches
        crosssections_type : {'branch', 'xyz', 'point'}
            Type of crosssections read from crosssections_fn. One of ['branch', 'xyz', 'point'].
            By default `branch`.

        Raise:
        ------
        NotImplementedError: if ``crosssection_type`` is not recongnised.
        """

        # setup crosssections
        self.logger.info(f"Preparing 1D crosssections.")

        if crosssections_fn is None and crosssections_type == "branch":
            # TODO: set a seperate type for rivers because other branch types might require upstream/downstream

            # read crosssection from branches
            gdf_cs = workflows.set_branch_crosssections(branches, midpoint=midpoint)

        elif crosssections_type == "xyz":

            # Read the crosssection data
            gdf_cs = self.data_catalog.get_geodataframe(
                crosssections_fn,
                geom=self.region,
                buffer=1000,
                predicate="contains",
            )

            # check if feature valid
            if len(gdf_cs) == 0:
                self.logger.warning(
                    f"No {crosssections_fn} 1D xyz crosssections found within domain"
                )
                return None
            valid_attributes = workflows.helper.check_gpd_attributes(
                gdf_cs, required_columns=["crsId", "order", "z"]
            )
            if not valid_attributes:
                self.logger.error(
                    f"Required attributes [crsId, order, z] in xyz crosssections do not exist"
                )
                return None

            # assign id
            id_col = "crsId"
            gdf_cs.index = gdf_cs[id_col]
            gdf_cs.index.name = id_col

            # reproject to model crs
            gdf_cs.to_crs(self.crs)

            # set crsloc and crsdef attributes to crosssections
            gdf_cs = workflows.set_xyz_crosssections(branches, gdf_cs)

        elif crosssections_type == "point":

            # Read the crosssection data
            gdf_cs = self.data_catalog.get_geodataframe(
                crosssections_fn,
                geom=self.region,
                buffer=100,
                predicate="contains",
            )

            # check if feature valid
            if len(gdf_cs) == 0:
                self.logger.warning(
                    f"No {crosssections_fn} 1D point crosssections found within domain"
                )
                return None
            valid_attributes = workflows.helper.check_gpd_attributes(
                gdf_cs, required_columns=["crsId", "shape", "shift"]
            )
            if not valid_attributes:
                self.logger.error(
                    f"Required attributes [crsId, shape, shift] in point crosssections do not exist"
                )
                return None

            # assign id
            id_col = "crsId"
            gdf_cs.index = gdf_cs[id_col]
            gdf_cs.index.name = id_col

            # reproject to model crs
            gdf_cs.to_crs(self.crs)

            # set crsloc and crsdef attributes to crosssections
            gdf_cs = workflows.set_point_crosssections(branches, gdf_cs)

        else:
            raise NotImplementedError(
                f"Method {crosssections_type} is not implemented."
            )

        # add crosssections to exisiting ones and update geoms
        self.logger.debug(f"Adding crosssections vector to geoms.")
        self.set_crosssections(gdf_cs)
        # TODO: sort out the crosssections, e.g. remove branch crosssections if point/xyz exist etc
        # TODO: setup river crosssections, set contrains based on branch types

    def setup_manholes(
        self,
        manholes_fn: str = None,
        manhole_defaults_fn: str = None,
        bedlevel_shift: float = -0.5,
        dem_fn: str = None,
        snap_offset: float = 1e-3,
    ):
        """
        Prepares the 1D manholes to pipes or tunnels. Can only be used after all branches are setup

        The manholes are generated based on a set of standards specified in ``manhole_defaults_fn`` (default)  and can be overwritten with manholes read from ``manholes_fn``.

        Use ``manholes_fn`` to set the manholes from a dataset of point locations.
        Only locations within the model region are selected. They are snapped to the model
        network nodes locations within a max distance defined in ``snap_offset``.

        Manhole attributes ["area", "streetStorageArea", "storageType", "streetLevel"] are either taken from ``manholes_fn`` or filled in using defaults in ``manhole_defaults_fn``.
        Manhole attribute ["bedLevel"] is always generated from invert levels of the pipe/tunnel network plus a shift defined in ``bedlevel_shift``. This is needed for numerical stability.
        Manhole attribute ["streetLevel"]  can also be overwriten with values dervied from "dem_fn".
        #FIXME the above will change once maps are implemented from hydromt.
        #TODO probably needs another parameter to apply different samplinf method for the manholes, e.g. min within 2 m radius.

        Adds/Updates model layers:
            * **manholes** geom: 1D manholes vector

        Parameters
        ----------
        manholes_fn: str Path, optional
            Path or data source name for manholes see data/data_sources.yml.
            Note only the points that are within the region polygon will be used.

            * Optional variables: ["area", "streetStorageArea", "storageType", "streetLevel"]
        manholes_defaults_fn : str Path, optional
            Path to a csv file containing all defaults values per "branchType".
            Use multiple rows to apply defaults per ["shape", "diameter"/"width"] pairs.
            By default `hydrolib.hydromt_delft3dfm.data.manholes.manholes_defaults.csv` is used.

            * Allowed variables: ["area", "streetLevel", "streeStorageArea", "storageType"]
        dem_fn: str, optional
            Name of data source for dem data. Used to derive default invert levels values (DEM - pipes_depth - pipes diameter/height).
            * Required variables: [elevtn]
            # FIXME: dem method can have remaining nan values. For now no interpolation method is used for filling in nan value. Use ``pipes_invlev`` to further fill in nodata.
        bedlevel_shift: float, optional
            Shift applied to lowest pipe invert levels to derive manhole bedlevels [m] (default -0.5 m, meaning bedlevel = pipe invert - 0.5m).
        snap_offset: float, optional
            Snapping tolenrance to automatically connecting manholes to network nodes.
            By default 0.001. Use a higher value if large number of user manholes are missing.
        """

        # geom columns for manholes
        _allowed_columns = [
            "geometry",
            "id",  # storage node id, considered identical to manhole id when using single compartment manholes
            "name",
            "manholeId",
            "nodeId",
            "area",
            "bedLevel",
            "streetLevel",
            "streetStorageArea",
            "storageType",
            "useTable",
        ]

        # generate manhole locations and bedlevels
        self.logger.info(f"generating manholes locations and bedlevels. ")
        manholes, branches = workflows.generate_manholes_on_branches(
            self.branches,
            bedlevel_shift=bedlevel_shift,
            use_branch_variables=["diameter", "width"],
            id_prefix="manhole_",
            id_suffix="_generated",
            logger=self.logger,
        )
        self.set_branches(branches)

        # add manhole attributes from defaults
        if manhole_defaults_fn is None or not manhole_defaults_fn.is_file():
            self.logger.warning(
                f"manhole_defaults_fn ({manhole_defaults_fn}) does not exist. Fall back choice to defaults. "
            )
            manhole_defaults_fn = Path(self._DATADIR).joinpath(
                "manholes", "manholes_defaults.csv"
            )
        defaults = pd.read_csv(manhole_defaults_fn)
        self.logger.info(f"manhole default settings read from {manhole_defaults_fn}.")
        # add defaults
        manholes = workflows.update_data_columns_attributes(manholes, defaults)

        # read user manhole
        if manholes_fn:
            self.logger.info(f"reading manholes street level from file {manholes_fn}. ")
            # read
            gdf_manhole = self.data_catalog.get_geodataframe(
                manholes_fn, geom=self.region, buffer=0, predicate="contains"
            )
            # reproject
            if gdf_manhole.crs != self.crs:
                gdf_manhole = gdf_manhole.to_crs(self.crs)
            # filter for allowed columns
            allowed_columns = set(_allowed_columns).intersection(gdf_manhole.columns)
            self.logger.debug(
                f'filtering for allowed columns:{",".join(allowed_columns)}'
            )
            gdf_manhole = gpd.GeoDataFrame(
                gdf_manhole[allowed_columns], crs=gdf_manhole.crs
            )
            # replace generated manhole using user manholes
            self.logger.debug(f"overwriting generated manholes using user manholes.")
            manholes = hydromt.gis_utils.nearest_merge(
                manholes, gdf_manhole, max_dist=snap_offset, overwrite=True
            )

        # generate manhole streetlevels from dem
        if dem_fn is not None:
            self.logger.info(f"overwriting manholes street level from dem. ")
            dem = self.data_catalog.get_rasterdataset(
                dem_fn, geom=self.region, variables=["elevtn"]
            )
            # reproject of dem is done in sample method
            manholes["_streetLevel_dem"] = dem.raster.sample(manholes).values
            manholes["_streetLevel_dem"].fillna(manholes["streetLevel"], inplace=True)
            manholes["streetLevel"] = manholes["_streetLevel_dem"]
            self.logger.debug(
                f'street level mean is {np.mean(manholes["streetLevel"])}'
            )

        # internal administration
        # drop duplicated manholeId
        self.logger.debug(f"dropping duplicated manholeId")
        manholes.drop_duplicates(subset="manholeId")
        # add nodeId to manholes
        manholes = hydromt.gis_utils.nearest_merge(
            manholes, self.network1d_nodes, max_dist=0.1, overwrite=False
        )
        # add additional required columns
        manholes["id"] = manholes[
            "nodeId"
        ]  # id of the storage nodes id, identical to manholeId when single compartment manholes are used
        manholes["name"] = manholes["manholeId"]
        manholes["useTable"] = False

        # validate
        if manholes[_allowed_columns].isna().any().any():
            self.logger.error(
                "manholes contain no data. use manholes_defaults_fn to apply no data filling."
            )

        # setup geoms
        self.logger.debug(f"Adding manholes vector to geoms.")
        self.set_geoms(manholes, "manholes")

    def setup_1dboundary(
        self,
        boundaries_geodataset_fn: str = None,
        boundaries_timeseries_fn: str = None,
        boundary_value: float = -2.5,
        branch_type: str = "river",
        boundary_type: str = "waterlevel",
        boundary_unit: str = "m",
        boundary_locs: str = "downstream",
        snap_offset: float = 1.0,
    ):
        """
        Prepares the 1D ``boundary_type`` boundaries to branches using timeseries or a constant for a
        specific ``branch_type`` at the ``boundary_locs`` locations.
        E.g. 'waterlevel' boundaries for 'downstream''river' branches.

        The values can either be a constant using ``boundary_value`` (default) or timeseries read from ``boundaries_geodataset_fn``.

        Use ``boundaries_geodataset_fn`` to set the boundary values from a dataset of point location
        timeseries. Only locations within the model region + 10m are selected. They are snapped to the model
        boundary locations within a max distance defined in ``snap_offset``. If ``boundaries_geodataset_fn``
        has missing values, the constant ``boundary_value`` will be used.

        The dataset/timeseries are clipped to the model time based on the model config
        tstart and tstop entries.

        Adds/Updates model layers:
            * **{boundary_type}bnd_{branch_type}** forcing: 1D boundaries DataArray

        Parameters
        ----------
        boundaries_geodataset_fn : str, Path
            Path or data source name for geospatial point timeseries file.
            This can either be a netcdf file with geospatial coordinates
            or a combined point location file with a timeseries data csv file
            which can be setup through the data_catalog yml file.

            * Required variables if netcdf: ['discharge', 'waterlevel'] depending on ``boundary_type``
            * Required coordinates if netcdf: ['time', 'index', 'y', 'x']

            * Required variables if a combined point location file: ['index'] with type int
            * Required index types if a time series data csv file: int
            NOTE: Require equidistant time series
        boundaries_timeseries_fn: str, Path
            Path to tabulated timeseries csv file with time index in first column
            and location IDs in the first row,
            see :py:meth:`hydromt.open_timeseries_from_table`, for details.
            NOTE: tabulated timeseries files can only in combination with point location
            coordinates be set as a geodataset in the data_catalog yml file.
            NOTE: Require equidistant time series
        boundary_value : float, optional
            Constant value to use for all boundaries if ``boundaries_geodataset_fn`` is None and to
            fill in missing data. By default -2.5 m.
        branch_type: str
            Type of branch to apply boundaries on. One of ["river", "pipe"].
        boundary_type : str, optional
            Type of boundary tu use. One of ["waterlevel", "discharge"].
            By default "waterlevel".
        boundary_unit : str, optional.
            Unit corresponding to [boundary_type].
            If ``boundary_type`` = "waterlevel"
                Allowed unit is [m]
            if ''boundary_type`` = "discharge":
               Allowed unit is [m3/s]
            By default m.
        boundary_locs:
            Boundary locations to consider. One of ["upstream", "downstream", "both"].
            Only used for river waterlevel which can be upstream, downstream or both. By default "downstream".
            For the others, it is automatically derived from branch_type and boundary_type.
        snap_offset : float, optional
                Snapping tolerance to automatically applying boundaries at the correct network nodes.
            By default 0.1, a small snapping is applied to avoid precision errors.
        """

        self.logger.info(f"Preparing 1D {boundary_type} boundaries for {branch_type}.")
        boundaries = self.boundaries.copy()
        refdate, tstart, tstop = self.get_model_time()  # time slice

        # 1. get potential boundary locations based on branch_type and boundary_type
        boundaries_branch_type = workflows.select_boundary_type(
            boundaries, branch_type, boundary_type, boundary_locs
        )

        # 2. read boundary from user data
        if boundaries_geodataset_fn is not None:
            da_bnd = self.data_catalog.get_geodataset(
                boundaries_geodataset_fn,
                geom=self.region,
                variables=[boundary_type],
                time_tuple=(tstart, tstop),
                crs=self.crs.to_epsg(),  # assume model crs if none defined
            ).rename(boundary_type)
            # error if time mismatch
            if np.logical_and(
                pd.to_datetime(da_bnd.time.values[0]) == pd.to_datetime(tstart),
                pd.to_datetime(da_bnd.time.values[-1]) == pd.to_datetime(tstop),
            ):
                pass
            else:
                self.logger.error(
                    f"forcing has different start and end time. Please check the forcing file. support yyyy-mm-dd HH:MM:SS. "
                )
            # reproject if needed and convert to location
            if da_bnd.vector.crs != self.crs:
                da_bnd.vector.to_crs(self.crs)
        elif boundaries_timeseries_fn is not None:
            raise NotImplementedError()
        else:
            da_bnd = None

        # 3. Derive DataArray with boundary values at boundary locations in boundaries_branch_type
        da_out = workflows.compute_boundary_values(
            boundaries=boundaries_branch_type,
            da_bnd=da_bnd,
            boundary_value=boundary_value,
            boundary_type=boundary_type,
            boundary_unit=boundary_unit,
            snap_offset=snap_offset,
            logger=self.logger,
        )

        # 4. set boundaries
        self.set_forcing(da_out, name=f"{da_out.name}_{branch_type}")

    def setup_mesh2d(
        self,
        mesh2d_fn: Optional[str] = None,
        geom_fn: Optional[str] = None,
        bbox: Optional[list] = None,
        res: float = 100.0,
    ):
        """Creates an 2D unstructured mesh or prepares an existing 2D mesh according UGRID conventions.

        An 2D unstructured mesh is created as 2D rectangular grid from a geometry (geom_fn) or bbox. If an existing
        2D mesh is given, then no new mesh is generated

        2D mesh contains mesh2d nfaces, x-coordinate of mesh2d nodes, y-coordinate of mesh2d nodes,
        mesh2d face nodes, x-coordinates of face, y-coordinate of face and global atrributes (conventions and
        coordinates).

        Note that:
        (1) Refinement of the mesh is a seperate setup function, however an existing grid with refinement (mesh_fn)
        can already be read.
        (2) If no geometry, bbox or existing grid is specified for this setup function, then the self.region is used as
         mesh extent to generate the unstructured mesh.
        (3) Validation checks have been added to check if the mesh extent is within model region.
        (4) Only existing meshed with only 2D grid can be read.
        (5) 1D2D network files are not supported as mesh2d_fn.

        Adds/Updates model layers:

        * **1D2D links** geom: By any changes in 2D grid

        Parameters
        ----------
        mesh2D_fn : str Path, optional
            Name of data source for an existing unstructured 2D mesh
        geom_fn : str Path, optional
            Path to a polygon used to generate unstructured 2D mesh
        bbox: list, optional
            Describing the mesh extent of interest [xmin, ymin, xmax, ymax]. Please specify it in the model coordinate
            system.
        res: float, optional
            Resolution used to generate 2D mesh. By default a value of 100 m is applied.

        Raises
        ------
        IndexError
            If the grid of the spatial domain contains 0 x-coordinates or 0 y-coordinates.

        See Also
        ----------

        """
        # Function moved to MeshModel in hydromt core
        # Recreate region dict for core function
        if mesh2d_fn is not None:
            region = {"mesh": mesh2d_fn}
        elif geom_fn is not None:
            region = {"geom": str(geom_fn)}
        elif bbox is not None:
            bbox = [float(v) for v in bbox]  # needs to be str in config file
            region = {"bbox": bbox}
        else:  # use model region
            # raise ValueError(
            #    "At least one argument of mesh2d_fn, geom_fn or bbox must be provided."
            # )
            region = {"geom": self.region}
        # Get the 2dmesh TODO when ready with generation, pass other arg like resolution
        mesh2d = super().setup_mesh(region=region, crs=self.crs, res=res)
        # Check if intersects with region
        xmin, ymin, xmax, ymax = self.bounds
        subset = mesh2d.ugrid.sel(y=slice(ymin, ymax), x=slice(xmin, xmax))
        err = f"RasterDataset: No data within spatial domain for mesh."
        if subset.ugrid.grid.node_x.size == 0 or subset.ugrid.grid.node_y.size == 0:
            raise IndexError(err)
        # TODO: if we want to keep the clipped mesh 2d uncomment the following line
        # Else mesh2d is used as mesh instead of susbet
        self._mesh = subset  # reinitialise mesh2d grid (set_mesh is used in super)

    def setup_maps_from_raster(
        self,
        raster_fn: str,
        variables: Optional[list] = None,
        fill_method: Optional[str] = None,
        interpolation_method: Optional[str] = "triangulation",
        locationtype: Optional[str] = "2d",
        name: Optional[str] = None,
        split_dataset: Optional[bool] = False,
    ) -> None:
        """
        This component adds data variable(s) from ``raster_fn`` to maps object.

        If raster is a dataset, all variables will be added unless ``variables`` list is specified.

        Adds model layers:

        * **raster.name** maps: data from raster_fn

        Parameters
        ----------
        raster_fn: str
            Source name of raster data in data_catalog.
        variables: list, optional
            List of variables to add to maps from raster_fn. By default all.
        fill_method : str, optional
            If specified, fills no data values using fill_nodata method. Available methods
            are ['linear', 'nearest', 'cubic', 'rio_idw'].
        interpolation_method : str, optional
            Interpolation method for DFlow-FM. By default triangulation. Except for waterlevel and
            waterdepth then the default is mean.
            Available methods: ['triangulation', 'mean', 'nearestNb', 'max', 'min', 'invDist', 'minAbs', 'median']
        locationtype : str, optional
            LocationType in initial fields. Either 2d (default), 1d or all.
        name: str, optional
            Variable name, only in case data is of type DataArray or if a Dataset is added as is (split_dataset=False).
        split_dataset: bool, optional
            If data is a xarray.Dataset, either add it as is to maps or split it into several xarray.DataArrays.
        """
        # check for name when split_dataset is False
        if split_dataset is False and name is None:
            self.logger.error("name must be specified when split_dataset = False")

        # Call super method
        variables = super().setup_maps_from_raster(
            raster_fn=raster_fn,
            variables=variables,
            fill_method=fill_method,
            name=name,
            split_dataset=split_dataset,
        )

        allowed_methods = [
            "triangulation",
            "mean",
            "nearestNb",
            "max",
            "min",
            "invDist",
            "minAbs",
            "median",
        ]
        if not np.isin(interpolation_method, allowed_methods):
            raise ValueError(
                f"Interpolation method {interpolation_method} not allowed. Select from {allowed_methods}"
            )
        if not np.isin(locationtype, ["2d", "1d", "all"]):
            raise ValueError(
                f"Locationtype {locationtype} not allowed. Select from ['2d', '1d', 'all']"
            )
        for var in variables:
            if var in self._MAPS:
                self._MAPS[var]["interpolation"] = interpolation_method
                self._MAPS[var]["locationtype"] = locationtype

    def setup_maps_from_rastermapping(
        self,
        raster_fn: str,
        raster_mapping_fn: str,
        mapping_variables: list,
        fill_method: Optional[str] = None,
        interpolation_method: Optional[str] = "triangulation",
        locationtype: Optional[str] = "2d",
        name: Optional[str] = None,
        split_dataset: Optional[bool] = False,
        **kwargs,
    ) -> None:
        """
        This component adds data variable(s) to maps object by combining values in ``raster_mapping_fn`` to
        spatial layer ``raster_fn``. The ``mapping_variables`` rasters are first created by mapping variables values
        from ``raster_mapping_fn`` to value in the ``raster_fn`` grid.

        Adds model layers:
        * **mapping_variables** maps: data from raster_mapping_fn spatially ditributed with raster_fn
        Parameters
        ----------
        raster_fn: str
            Source name of raster data in data_catalog. Should be a DataArray. Else use **kwargs to select
            variables/time_tuple in hydromt.data_catalog.get_rasterdataset method
        raster_mapping_fn: str
            Source name of mapping table of raster_fn in data_catalog.
        mapping_variables: list
            List of mapping_variables from raster_mapping_fn table to add to mesh. Index column should match values
            in raster_fn.
        fill_method : str, optional
            If specified, fills no data values using fill_nodata method. Available methods
            are {'linear', 'nearest', 'cubic', 'rio_idw'}.
        interpolation_method : str, optional
            Interpolation method for DFlow-FM. By default triangulation. Except for waterlevel and waterdepth then
            the default is mean.
            Available methods: ['triangulation', 'mean', 'nearestNb', 'max', 'min', 'invDist', 'minAbs', 'median']
        locationtype : str, optional
            LocationType in initial fields. Either 2d (default), 1d or all.
        name: str, optional
            Variable name, only in case data is of type DataArray or if a Dataset is added as is (split_dataset=False).
        split_dataset: bool, optional
            If data is a xarray.Dataset, either add it as is to maps or split it into several xarray.DataArrays.
        """
        # check for name when split_dataset is False
        if split_dataset is False and name is None:
            self.logger.error("name must be specified when split_dataset = False")

        # Call super method
        mapping_variables = super().setup_maps_from_raster_reclass(
            raster_fn=raster_fn,
            raster_mapping_fn=raster_mapping_fn,
            mapping_variables=mapping_variables,
            fill_method=fill_method,
            name=name,
            split_dataset=split_dataset,
        )

        allowed_methods = [
            "triangulation",
            "mean",
            "nearestNb",
            "max",
            "min",
            "invDist",
            "minAbs",
            "median",
        ]
        if not np.isin(interpolation_method, allowed_methods):
            raise ValueError(
                f"Interpolation method {interpolation_method} not allowed. Select from {allowed_methods}"
            )
        if not np.isin(locationtype, ["2d", "1d", "all"]):
            raise ValueError(
                f"Locationtype {locationtype} not allowed. Select from ['2d', '1d', 'all']"
            )
        for var in mapping_variables:
            if var in self._MAPS:
                self._MAPS[var]["interpolation"] = interpolation_method
                self._MAPS[var]["locationtype"] = locationtype

    # ## I/O
    def read(self):
        """Method to read the complete model schematization and configuration from file."""
        self.logger.info(f"Reading model data from {self.root}")
        self.read_dimr()
        self.read_config()
        self.read_maps()
        self.read_geoms()
        self.read_mesh(fn="mesh/FlowFM_2D_net.nc")
        self.read_dfmmodel()

    def write(self):  # complete model
        """Method to write the complete model schematization and configuration to file."""
        self.logger.info(f"Writing model data to {self.root}")
        # if in r, r+ mode, only write updated components
        if not self._write:
            self.logger.warning("Cannot write in read-only mode")
            return

        if self.dimr:
            self.write_dimr()
        if self.config:  # try to read default if not yet set
            self.write_config()
        if self._maps:
            self.write_maps()
        if self._geoms:
            self.write_geoms()
        if self._mesh:
            self.write_mesh(fn="mesh/FlowFM_2D_net.nc")
        if self._forcing:
            self.write_forcing()
        if self.dfmmodel:
            self.write_dfmmodel()
        self.write_data_catalog()

    def read_maps(self) -> None:
        """Read maps at <root/?/> and parse to dict of xr.DataArray"""
        return self._maps
        # raise NotImplementedError()

    def write_maps(self) -> None:
        """Write maps as tif files in maps folder and update initial fields"""
        # Global parameters
        mapsroot = join(self.root, "maps")
        inilist = []
        paramlist = []
        self.logger.info(f"Writing maps files to {mapsroot}")

        def _prepare_inifields(da_dict, da):
            # Write tif files
            name = da_dict["name"]
            type = da_dict["initype"]
            interp_method = da_dict["interpolation"]
            locationtype = da_dict["locationtype"]
<<<<<<< HEAD
            _fn = join(auxroot, f"{name}.tif")
            if np.any(da.raster.nodata):
=======
            _fn = join(mapsroot, f"{name}.tif")
            if np.isnan(da.raster.nodata):
>>>>>>> 2ef5bd20
                da.raster.set_nodata(-999)
            da.raster.to_raster(_fn)
            # Prepare dict
            if interp_method == "triangulation":
                inidict = {
                    "quantity": name,
                    "dataFile": f"../maps/{name}.tif",
                    "dataFileType": "GeoTIFF",
                    "interpolationMethod": interp_method,
                    "operand": "O",
                    "locationType": locationtype,
                }
            else:  # averaging
                inidict = {
                    "quantity": name,
                    "dataFile": f"../maps/{name}.tif",
                    "dataFileType": "GeoTIFF",
                    "interpolationMethod": "averaging",
                    "averagingType": interp_method,
                    "operand": "O",
                    "locationType": locationtype,
                }
            if type == "initial":
                inilist.append(inidict)
            elif type == "parameter":
                paramlist.append(inidict)

        # Only write maps that are listed in self._MAPS, rename tif on the fly
        # TODO raise value error if both waterdepth and waterlevel are given as maps.items
        for name, ds in self._maps.items():
            if isinstance(ds, xr.DataArray):
                if name in self._MAPS:
                    _prepare_inifields(self._MAPS[name], ds)
                    # update config if frcition
                    if "frictype" in self._MAPS[name]:
                        self.set_config(
                            "physics.UniFrictType", self._MAPS[name]["frictype"]
                        )
            elif isinstance(ds, xr.Dataset):
                for v in ds.data_vars:
                    if v in self._MAPS:
                        _prepare_inifields(self._MAPS[v], ds[v])
                        # update config if frcition
                        if "frictype" in self._MAPS[name]:
                            self.set_config(
                                "physics.UniFrictType", self._MAPS[name]["frictype"]
                            )
        # rewrite config
        self.write_config()

        # Assign initial fields to model and write
        inifield_model = IniFieldModel(initial=inilist, parameter=paramlist)
        inifield_model_filename = inifield_model._filename() + ".ini"
        self.dfmmodel.geometry.inifieldfile = inifield_model
        self.dfmmodel.geometry.inifieldfile.save(
            self.dfmmodel.filepath.with_name(inifield_model_filename),
            recurse=False,
        )
        # save relative path to mdu
        self.dfmmodel.geometry.inifieldfile.filepath = inifield_model_filename

    def read_geoms(self) -> None:
        """Read geoms at <root/?/> and parse to dict of geopandas"""
        if not self._write:
            # start fresh in read-only mode
            self._geoms = dict()
        for fn in glob.glob(join(self.root, "*.xy")):
            name = basename(fn).replace(".xy", "")
            geom = hydromt.open_vector(fn, driver="xy", crs=self.crs)
            self.set_geoms(geom, name)

    def write_geoms(self) -> None:  # write_all()
        """Write geoms at <root/?/> in model ready format"""
        # TODO: write_data_catalogue with updates of the rename based on mapping table?
        if not self._write:
            raise IOError("Model opened in read-only mode")
        for name, gdf in self.geoms.items():
            fn_out = join(self.root, "geoms", f"{name}.geojson")
            gdf.reset_index(drop=True).to_file(
                fn_out, driver="GeoJSON"
            )  # FIXME: does not work if does not reset index

    def read_forcing(self) -> None:
        """Read forcing at <root/?/> and parse to dict of xr.DataArray"""
        return self._forcing
        # raise NotImplementedError()

    def write_forcing(self) -> None:
        """write forcing into hydrolib-core ext and forcing models"""
        extdict = list()
        bcdict = list()
        # Loop over forcing dict
        for name, da in self.forcing.items():
            for i in da.index.values:
                bc = da.attrs.copy()
                # Boundary
                ext = dict()
                ext["quantity"] = bc["quantity"]
                ext["nodeId"] = i
                extdict.append(ext)
                # Forcing
                bc["name"] = i
                if bc["function"] == "constant":
                    # one quantityunitpair
                    bc["quantityunitpair"] = [tuple((da.name, bc["units"]))]
                    # only one value column (no times)
                    bc["datablock"] = [[da.sel(index=i).values.item()]]
                else:
                    # two quantityunitpair
                    bc["quantityunitpair"] = [
                        tuple(("time", bc["time_unit"])),
                        tuple((da.name, bc["units"])),
                    ]
                    bc.pop("time_unit")
                    # time/value datablock
                    bc["datablock"] = [
                        [t, x] for t, x in zip(da.time.values, da.sel(index=i).values)
                    ]
                bc.pop("quantity")
                bc.pop("units")
                bcdict.append(bc)

        forcing_model = ForcingModel(forcing=bcdict)
        forcing_model_filename = forcing_model._filename() + ".bc"

        ext_model = ExtModel()
        ext_model_filename = ext_model._filename() + ".ext"
        for i in range(len(extdict)):
            ext_model.boundary.append(
                Boundary(**{**extdict[i], "forcingFile": forcing_model})
            )
        # assign to model
        self.dfmmodel.external_forcing.extforcefilenew = ext_model
        self.dfmmodel.external_forcing.extforcefilenew.save(
            self.dfmmodel.filepath.with_name(ext_model_filename), recurse=True
        )
        # save relative path to mdu
        self.dfmmodel.external_forcing.extforcefilenew.filepath = ext_model_filename

    def read_dfmmodel(self):
        """Read dfmmodel at <root/?/> and parse to model class (deflt3dfmpy)"""
        pass
        # raise NotImplementedError()

    def write_dfmmodel(self):
        """Write dfmmodel at <root/?/> in model ready format"""
        if not self._write:
            raise IOError("Model opened in read-only mode")
        self.logger.info(f"Writing dfmmodel in {self.root}")
        # write 1D mesh
        # self._write_mesh1d()  # FIXME None handling
        # write 2d mesh
        if self._mesh:
            self._write_mesh2d()
        # TODO: create self._write_mesh2d() using hydrolib-core funcitonalities
        # write branches
<<<<<<< HEAD
        if "branches" in self._geoms:
=======
        if self.pipes is not None:
>>>>>>> 2ef5bd20
            self._write_branches()
            # write friction
            self._write_friction()  # FIXME: ask Rinske, add global section correctly
            # write crosssections
            self._write_crosssections()  # FIXME None handling, if there are no crosssections
            # write manholes
            if "manholes" in self._geoms:
                self._write_manholes()

        # save model
        self.dfmmodel.save(recurse=True)

    def _write_mesh2d(self):
        """
        TODO: write docstring

        :return:
        """
        # Get meshkernel Mesh2d objec
        mesh2d = self._mesh.ugrid.grid.mesh

        # add mesh2d
        # FIXME: improve the way of adding a 2D mesh
        self.dfmmodel.geometry.netfile.network._mesh2d._process(mesh2d)

    def _write_branches(self):
        """write branches.gui
        #TODO combine with others"""
        branches = self._geoms["branches"]
        if np.any(branches["branchType"].isin(["pipe", "tunnel"])):
            branches = branches[["branchId", "branchType", "manhole_up", "manhole_dn"]]
            branches = branches.rename(
                columns={
                    "manhole_up": "sourceCompartmentName",
                    "manhole_dn": "targetCompartmentName",
                }
            )
            branches.rename(
                columns={
                    "branchId": "name",
                }
            )
            branches["branchType"] = branches["branchType"].replace(
                {"river": 0, "channel": 0, "pipe": 2, "tunnel": 2, "sewerconnection": 1}
            )
            branchgui_model = BranchModel(branch=branches.to_dict("records"))
            branchgui_model.filepath = self.dfmmodel.filepath.with_name(
                branchgui_model._filename() + branchgui_model._ext()
            )
            branchgui_model.save()

    def _write_friction(self):

        #
        frictions = self._geoms["branches"][
            ["frictionId", "frictionValue", "frictionType"]
        ]
        frictions = frictions.drop_duplicates(subset="frictionId")

        self.dfmmodel.geometry.frictfile = []
        # create a new friction
        for i, row in frictions.iterrows():
            fric_model = FrictionModel(global_=row.to_dict())
            fric_model.filepath = f"roughness_{i}.ini"
            self.dfmmodel.geometry.frictfile.append(fric_model)

    def _write_crosssections(self):
        """write crosssections into hydrolib-core crsloc and crsdef objects"""

        # preprocessing for crosssections from geoms
        gpd_crs = self._geoms["crosssections"]

        # crsdef
        # get crsdef from crosssections gpd # FIXME: change this for update case
        gpd_crsdef = gpd_crs[[c for c in gpd_crs.columns if c.startswith("crsdef")]]
        gpd_crsdef = gpd_crsdef.rename(
            columns={c: c.split("_")[1] for c in gpd_crsdef.columns}
        )
        gpd_crsdef = gpd_crsdef.drop_duplicates(subset="id")
        crsdef = CrossDefModel(definition=gpd_crsdef.to_dict("records"))
        self.dfmmodel.geometry.crossdeffile = crsdef

        # crsloc
        # get crsloc from crosssections gpd # FIXME: change this for update case
        gpd_crsloc = gpd_crs[[c for c in gpd_crs.columns if c.startswith("crsloc")]]
        gpd_crsloc = gpd_crsloc.rename(
            columns={c: c.split("_")[1] for c in gpd_crsloc.columns}
        )

        crsloc = CrossLocModel(crosssection=gpd_crsloc.to_dict("records"))
        self.dfmmodel.geometry.crosslocfile = crsloc

    def _write_manholes(self):
        """write manholes into hydrolib-core storage nodes objects"""

        # preprocessing for manholes from geoms
        gpd_mh = self._geoms["manholes"]

        storagenodes = StorageNodeModel(storagenode=gpd_mh.to_dict("records"))
        self.dfmmodel.geometry.storagenodefile = storagenodes

    def read_states(self):
        """Read states at <root/?/> and parse to dict of xr.DataArray"""
        return self._states
        # raise NotImplementedError()

    def write_states(self):
        """write states at <root/?/> in model ready format"""
        pass
        # raise NotImplementedError()

    def read_results(self):
        """Read results at <root/?/> and parse to dict of xr.DataArray"""
        return self._results
        # raise NotImplementedError()

    def write_results(self):
        """write results at <root/?/> in model ready format"""
        pass
        # raise NotImplementedError()

    @property
    def crs(self):
        # return pyproj.CRS.from_epsg(self.get_config("global.epsg", fallback=4326))
        return self.region.crs

    @property
    def bounds(self) -> Tuple:
        """Returns model mesh bounds."""
        return self.region.total_bounds

    @property
    def region(self) -> gpd.GeoDataFrame:
        """Returns geometry of region of the model area of interest."""
        region = gpd.GeoDataFrame()
        if "region" in self.geoms:
            region = self.geoms["region"]
        return region

    @property
    def dfmmodel(self):
        if self._dfmmodel == None:
            self.init_dfmmodel()
        return self._dfmmodel

    def init_dfmmodel(self):
        # Create output directories
        outputdir = Path(self.root).joinpath("dflowfm")
        outputdir.mkdir(parents=True, exist_ok=True)
        # TODO: check that HydroMT already wrote the updated config
        # create a new MDU-Model
        self._dfmmodel = FMModel(filepath=Path(join(self.root, self._config_fn)))
        self._dfmmodel.geometry.netfile = NetworkModel()
        self._dfmmodel.geometry.netfile.filepath = (
            "fm_net.nc"  # because hydrolib.core writes this argument as absolute path
        )
        self._dfmmodel.geometry.crossdeffile = CrossDefModel()
        self._dfmmodel.geometry.crossdeffile.filepath = outputdir.joinpath("crsdef.ini")
        self._dfmmodel.geometry.crosslocfile = CrossLocModel()
        self._dfmmodel.geometry.crosslocfile.filepath = outputdir.joinpath("crsloc.ini")
        # self._dfmmodel.geometry.frictfile = [FrictionModel()]
        # self._dfmmodel.geometry.frictfile[0].filepath = outputdir.joinpath(
        #    "roughness.ini"
        # )

    @property
    def dimr(self):
        """DIMR file object"""
        if not self._dimr:
            self.read_dimr()
        return self._dimr

    def read_dimr(self, dimr_fn: Optional[str] = None) -> None:
        """Read DIMR from file and else create from hydrolib-core"""
        if dimr_fn is None:
            dimr_fn = join(self.root, self._dimr_fn)
        # if file exist, read
        if isfile(dimr_fn):
            self.logger.info(f"Reading dimr file at {dimr_fn}")
            dimr = DIMR(filepath=Path(dimr_fn))
        # else initialise
        else:
            self.logger.info("Initialising empty dimr file")
            dimr = DIMR()
        self._dimr = dimr

    def write_dimr(self, dimr_fn: Optional[str] = None):
        """Writes the dmir file. In write mode, updates first the FMModel component"""
        # force read
        self.dimr
        if dimr_fn is not None:
            self._dimr.filepath = join(self.root, dimr_fn)
        else:
            self._dimr.filepath = join(self.root, self._dimr_fn)

        if not self._read:
            # Updates the dimr file first before writing
            self.logger.info("Adding dflofm component to dimr file")

            # update component
            components = self._dimr.component
            if len(components) != 0:
                components = (
                    []
                )  # FIXME: for now only support control single component of dflowfm
            fmcomponent = FMComponent(
                name="dflowfm",
                workingdir="dflowfm",
                inputfile=basename(self._config_fn),
                model=self.dfmmodel,
            )
            components.append(fmcomponent)
            self._dimr.component = components
            # update control
            controls = self._dimr.control
            if len(controls) != 0:
                controls = (
                    []
                )  # FIXME: for now only support control single component of dflowfm
            control = Start(name="dflowfm")
            controls.append(control)
            self._dimr.control = control

        # write
        self.logger.info(f"Writing model dimr file to {self._dimr.filepath}")
        self.dimr.save(recurse=False)

    @property
    def branches(self):
        """
        Returns the branches (gpd.GeoDataFrame object) representing the 1D network.
        Contains several "branchType" for : channel, river, pipe, tunnel.
        """
        if self._branches is None:
            # self.read_branches() #not implemented yet
            self._branches = gpd.GeoDataFrame(crs=self.crs)
        return self._branches

    def set_branches(self, branches: gpd.GeoDataFrame):
        """Updates the branches object as well as the linked geoms."""
        # Check if "branchType" col in new branches
        if "branchType" in branches.columns:
            self._branches = branches
        else:
            self.logger.error(
                "'branchType' column absent from the new branches, could not update."
            )
        # Update channels/pipes in geoms
        _ = self.set_branches_component(name="river")
        _ = self.set_branches_component(name="channel")
        _ = self.set_branches_component(name="pipe")

        # update geom
        self.logger.debug(f"Adding branches vector to geoms.")
        self.set_geoms(gpd.GeoDataFrame(branches, crs=self.crs), "branches")

        self.logger.debug(f"Updating branches in network.")

    def add_branches(
        self,
        new_branches: gpd.GeoDataFrame,
        branchtype: str,
        node_distance: float = 40.0,
    ):
        """Add new branches of branchtype to the branches and mesh1d object"""

        snap_offset = self._network_snap_offset

        branches = self.branches.copy()

        # Check if "branchType" in new_branches column, else add
        if "branchType" not in new_branches.columns:
            new_branches["branchType"] = np.repeat(branchtype, len(new_branches.index))

        if len(self.opensystem) > 0:
            self.logger.info(
                f"snapping {branchtype} ends to exisiting network (opensystem only)"
            )

            # get possible connection points from new branches
            if branchtype in ["pipe", "tunnel"]:
                endnodes = workflows.generate_boundaries_from_branches(
                    new_branches, where="downstream"
                )  # FIXME: make generate_boundaries_from_branches function more available
            else:
                endnodes = workflows.generate_boundaries_from_branches(
                    new_branches, where="both"
                )

            # get possible connection points from exisiting open system
            mesh1d_nodes = self.mesh1d_nodes.copy()
            mesh1d_nodes_open = mesh1d_nodes.loc[
                mesh1d_nodes.branch_name.isin(self.opensystem.branchId.tolist())
            ]

            # snap the new to exisiting
            snapnodes = hydromt.gis_utils.nearest_merge(
                endnodes, mesh1d_nodes_open, max_dist=snap_offset, overwrite=False
            )
            snapnodes = snapnodes[snapnodes.index_right != -1]  # drop not snapped
            snapnodes["geometry_left"] = snapnodes["geometry"]
            snapnodes["geometry_right"] = [
                mesh1d_nodes_open.at[i, "geometry"] for i in snapnodes["index_right"]
            ]
            logger.debug(f"snapped features: {len(snapnodes)}")
            (
                new_branches_snapped,
                branches_snapped,
            ) = workflows.snap_newbranches_to_branches_at_snapnodes(
                new_branches, branches, snapnodes
            )

            # update the branches
            branches = branches_snapped.append(new_branches_snapped, ignore_index=True)
        else:
            # update the branches
            branches = branches.append(new_branches, ignore_index=True)

        # Check if we need to do more check/process to make sure everything is well connected
        workflows.validate_branches(branches)

        # set geom and mesh1d
        self.set_branches(branches)
        self.set_mesh1d()

    def set_branches_component(self, name: str):
        gdf_comp = self.branches[self.branches["branchType"] == name]
        if gdf_comp.index.size > 0:
            self.set_geoms(gdf_comp, name=f"{name}s")
        return gdf_comp

    @property
    def rivers(self):
        if "rivers" in self.sgeoms:
            gdf = self.geoms["rivers"]
        else:
            gdf = self.set_branches_component("rivers")
        return gdf

    @property
    def channels(self):
        if "channels" in self.geoms:
            gdf = self.geoms["channels"]
        else:
            gdf = self.set_branches_component("channel")
        return gdf

    @property
    def pipes(self):
        if "pipes" in self.geoms:
            gdf = self.geoms["pipes"]
        else:
            gdf = self.set_branches_component("pipe")
        return gdf

    @property
    def opensystem(self):
        if len(self.branches) > 0:
            gdf = self.branches[self.branches["branchType"].isin(["river", "channel"])]
        else:
            gdf = gpd.GeoDataFrame(crs=self.crs)
        return gdf

    @property
    def closedsystem(self):
        if len(self.branches) > 0:
            gdf = self.branches[self.branches["branchType"].isin(["pipe", "tunnel"])]
        else:
            gdf = gpd.GeoDataFrame(crs=self.crs)
        return gdf

    @property
    def mesh1d(self):
        """
        Returns the mesh1d (hydrolib-core Mesh1d object) representing the 1D mesh.
        """
        return self.dfmmodel.geometry.netfile.network._mesh1d

    @property
    def mesh1d_nodes(self):
        """Returns the nodes of mesh 1D as geodataframe"""
        mesh1d_nodes = gpd.points_from_xy(
            x=self.mesh1d.mesh1d_node_x,
            y=self.mesh1d.mesh1d_node_y,
            crs=self.crs,
        )
        mesh1d_nodes = gpd.GeoDataFrame(
            data={
                "branch_id": self.mesh1d.mesh1d_node_branch_id,
                "branch_name": [
                    list(self.mesh1d.branches.keys())[i]
                    for i in self.mesh1d.mesh1d_node_branch_id
                ],
                "branch_chainage": self.mesh1d.mesh1d_node_branch_offset,
                "geometry": mesh1d_nodes,
            }
        )
        return mesh1d_nodes

    def set_mesh1d(self):
        """update the mesh1d in hydrolib-core net object by overwrite and #TODO the xugrid mesh1d"""

        # init mesh1d
        self.dfmmodel.geometry.netfile.network._mesh1d = Mesh1d()

        # add open system mesh
        opensystem = self.opensystem
        node_distance = self._openwater_computation_node_distance
        mesh.mesh1d_add_branch(
            self.dfmmodel.geometry.netfile.network,
            opensystem.geometry.to_list(),
            node_distance=node_distance,
            branch_names=opensystem.branchId.to_list(),
            branch_orders=opensystem.branchOrder.to_list(),
        )

        # add closed system mesh
        closedsystem = self.closedsystem
        node_distance = np.inf
        mesh.mesh1d_add_branch(
            self.dfmmodel.geometry.netfile.network,
            closedsystem.geometry.to_list(),
            node_distance=node_distance,
            branch_names=closedsystem.branchId.to_list(),
            branch_orders=closedsystem.branchOrder.to_list(),
        )

    @property
    def crosssections(self):
        """Quick accessor to crosssections geoms"""
        if "crosssections" in self.geoms:
            gdf = self.geoms["crosssections"]
        else:
            gdf = gpd.GeoDataFrame(crs=self.crs)
        return gdf

    def set_crosssections(self, crosssections: gpd.GeoDataFrame):
        """Updates crosssections in geoms with new ones"""
        if len(self.crosssections) > 0:
            crosssections = gpd.GeoDataFrame(
                pd.concat([self.crosssections, crosssections]), crs=self.crs
            )
        self.set_geoms(crosssections, name="crosssections")

    @property
    def boundaries(self):
        """Quick accessor to boundaries geoms"""
        if "boundaries" in self.geoms:
            gdf = self.geoms["boundaries"]
        else:
            gdf = self.get_boundaries()
        return gdf

    def get_boundaries(self):
        """Get all boundary locations from the network
        branch ends are possible locations for boundaries
        for open system, both upstream and downstream ends are allowed to have boundaries
        for closed system, only downstream ends are allowed to have boundaries
        """

        # generate all possible and allowed boundary locations
        _boundaries = workflows.generate_boundaries_from_branches(
            self.branches, where="both"
        )

        # get networkids to complete the boundaries
        boundaries = hydromt.gis_utils.nearest_merge(
            _boundaries, self.network1d_nodes, max_dist=0.1, overwrite=False
        )
        return boundaries

    def set_boundaries(self, boundaries: gpd.GeoDataFrame):
        """Updates boundaries in geoms with new ones"""
        if len(self.boundaries) > 0:
            task_last = lambda s1, s2: s2
            boundaries = self.boundaries.combine(
                boundaries, func=task_last, overwrite=True
            )
        self.set_geoms(boundaries, name="boundaries")

    def get_model_time(self):
        """Return (refdate, tstart, tstop) tuple with parsed model reference datem start and end time"""
        refdate = datetime.strptime(
            str(self.get_config("time.RefDate")), "%Y%m%d"
        )  # FIXME: case senstivie might cause problem when changing template, consider use hydrolib.core reader for mdu files later.
        tstart = refdate + timedelta(seconds=float(self.get_config("time.TStart")))
        tstop = refdate + timedelta(seconds=float(self.get_config("time.TStop")))
        return refdate, tstart, tstop

    @property
    def network1d_nodes(self):
        """get network1d nodes as gdp"""
        # get networkids to complete the boundaries
        _network1d_nodes = gpd.points_from_xy(
            x=self.dfmmodel.geometry.netfile.network._mesh1d.network1d_node_x,
            y=self.dfmmodel.geometry.netfile.network._mesh1d.network1d_node_y,
            crs=self.crs,
        )
        _network1d_nodes = gpd.GeoDataFrame(
            data={
                "nodeId": self.dfmmodel.geometry.netfile.network._mesh1d.network1d_node_id,
                "geometry": _network1d_nodes,
            }
        )
        return _network1d_nodes<|MERGE_RESOLUTION|>--- conflicted
+++ resolved
@@ -1772,13 +1772,8 @@
             type = da_dict["initype"]
             interp_method = da_dict["interpolation"]
             locationtype = da_dict["locationtype"]
-<<<<<<< HEAD
-            _fn = join(auxroot, f"{name}.tif")
-            if np.any(da.raster.nodata):
-=======
             _fn = join(mapsroot, f"{name}.tif")
             if np.isnan(da.raster.nodata):
->>>>>>> 2ef5bd20
                 da.raster.set_nodata(-999)
             da.raster.to_raster(_fn)
             # Prepare dict
@@ -1935,11 +1930,7 @@
             self._write_mesh2d()
         # TODO: create self._write_mesh2d() using hydrolib-core funcitonalities
         # write branches
-<<<<<<< HEAD
-        if "branches" in self._geoms:
-=======
         if self.pipes is not None:
->>>>>>> 2ef5bd20
             self._write_branches()
             # write friction
             self._write_friction()  # FIXME: ask Rinske, add global section correctly
