"""Implement Delft3D-FM hydromt plugin model class"""

import logging
<<<<<<< HEAD
from datetime import datetime, timedelta
from os import times
from os.path import basename, isfile, join
from pathlib import Path
from turtle import st
from typing import List, Tuple, Union
=======
import os
from os.path import basename, isfile, join, dirname
from pathlib import Path
from turtle import st
from typing import Union, Optional, List, Tuple, Dict, Any

>>>>>>> c8fe962a

import geopandas as gpd
import hydromt
import numpy as np
import pandas as pd
import xarray as xr
import xugrid as xu
from pyproj import CRS
from hydromt.models import MeshModel
<<<<<<< HEAD
from shapely.geometry import Point, box

from hydrolib.core.io.bc.models import *
from hydrolib.core.io.crosssection.models import *
from hydrolib.core.io.dimr.models import DIMR, FMComponent, Start
from hydrolib.core.io.ext.models import *
from hydrolib.core.io.friction.models import *
from hydrolib.core.io.gui.models import *
from hydrolib.core.io.inifield.models import IniFieldModel
from hydrolib.core.io.mdu.models import FMModel
from hydrolib.core.io.net.models import *
from hydrolib.core.io.storagenode.models import StorageNodeModel
from hydrolib.dhydamo.geometry import common, mesh, viz

from . import DATADIR, workflows
=======
from shapely.geometry import box, LineString, MultiLineString
from datetime import datetime, timedelta

from hydrolib.core.io.dflowfm.mdu.models import FMModel
from hydrolib.core.io.dflowfm.net.models import NetworkModel, Mesh1d
from hydrolib.core.io.dflowfm.inifield.models import IniFieldModel

# from hydrolib.core.io.dflowfm.crosssection.models import CrossDefModel, CrossLocModel
from hydrolib.core.io.dimr.models import DIMR, FMComponent, Start

from hydrolib.dhydamo.geometry import mesh


from . import DATADIR
from . import workflows
from . import utils
>>>>>>> c8fe962a

__all__ = ["DFlowFMModel"]
logger = logging.getLogger(__name__)


class DFlowFMModel(MeshModel):
    """API for Delft3D-FM models in HydroMT"""

    _NAME = "dflowfm"
    _CONF = "DFlowFM.mdu"
    _DATADIR = DATADIR
    _GEOMS = {}
<<<<<<< HEAD
=======
    _API = {
        "crs": CRS,
        "config": Dict[str, Any],
        "geoms": Dict[str, gpd.GeoDataFrame],
        "maps": Dict[str, Union[xr.DataArray, xr.Dataset]],
        "forcing": Dict[str, Union[xr.DataArray, xr.Dataset]],
        "region": gpd.GeoDataFrame,
        "results": Dict[str, Union[xr.DataArray, xr.Dataset]],
        "states": Dict[str, Union[xr.DataArray, xr.Dataset]],
    }
>>>>>>> c8fe962a
    _MAPS = {
        "elevtn": {
            "name": "bedlevel",
            "initype": "initial",
            "interpolation": "triangulation",
            "locationtype": "2d",
        },
        "waterlevel": {
            "name": "waterlevel",
            "initype": "initial",
            "interpolation": "mean",
            "locationtype": "2d",
        },
        "waterdepth": {
            "name": "waterdepth",
            "initype": "initial",
            "interpolation": "mean",
            "locationtype": "2d",
        },
        "pet": {
            "name": "PotentialEvaporation",
            "initype": "initial",
            "interpolation": "triangulation",
            "locationtype": "2d",
        },
        "infiltcap": {
            "name": "InfiltrationCapacity",
            "initype": "initial",
            "interpolation": "triangulation",
            "locationtype": "2d",
        },
        "roughness_chezy": {
            "name": "frictioncoefficient",
            "initype": "parameter",
            "interpolation": "triangulation",
            "locationtype": "2d",
            "frictype": 0,
        },
        "roughness_manning": {
            "name": "frictioncoefficient",
            "initype": "parameter",
            "interpolation": "triangulation",
            "locationtype": "2d",
            "frictype": 1,
        },
        "roughness_walllawnikuradse": {
            "name": "frictioncoefficient",
            "initype": "parameter",
            "interpolation": "triangulation",
            "locationtype": "2d",
            "frictype": 2,
        },
        "roughness_whitecolebrook": {
            "name": "frictioncoefficient",
            "initype": "parameter",
            "interpolation": "triangulation",
            "locationtype": "2d",
            "frictype": 3,
        },
    }
    _FOLDERS = ["dflowfm", "geoms", "mesh", "maps"]
    _CLI_ARGS = {"region": "setup_region", "res": "setup_mesh2d"}
    _CATALOGS = join(_DATADIR, "parameters_data.yml")

    def __init__(
        self,
        root: Union[str, Path] = None,
        mode: str = "w",
        config_fn: str = None,  # hydromt config contain glob section, anything needed can be added here as args
<<<<<<< HEAD
        data_libs: List[
            str
        ] = [],  # yml # TODO: how to choose global mapping files (.csv) and project specific mapping files (.csv)
=======
        data_libs: List[str] = [],  # yml
>>>>>>> c8fe962a
        dimr_fn: str = None,
        network_snap_offset=25,
        openwater_computation_node_distance=40,
        logger=logger,
    ):
        """Initialize the DFlowFMModel.

        Parameters
        ----------
        root : str or Path
            The model root location.
        mode : {'w','r','r+'}
            Write/read/append mode.
            Default is "w".
        config_fn : str, optional
            The D-Flow FM model configuration file (.mdu). If None, default configuration file is used.
            Default is None.
        data_libs : list of str, optional
            List of data catalog yaml files.
            Default is None.
        logger
            The logger used to log messages.
        """

        if not isinstance(root, (str, Path)):
            raise ValueError("The 'root' parameter should be a of str or Path.")

        super().__init__(
            root=root,
            mode=mode,
            config_fn=config_fn,
            data_libs=data_libs,
            logger=logger,
        )
        # model specific
        self._branches = None
        self._dimr = None
        self._dimr_fn = "dimr_config.xml" if dimr_fn is None else dimr_fn
        self._config_fn = (
            join("dflowfm", self._CONF) if config_fn is None else config_fn
        )
        self.data_catalog.from_yml(self._CATALOGS)
        # Create MDU-file from Hydrolib-core template and pass to config
        self._dfmmodel = None
        self.init_dfmmodel()
        self.config
        # Gloabl options for generation of the mesh1d network
        self._network_snap_offset = network_snap_offset
        self._openwater_computation_node_distance = openwater_computation_node_distance

    def setup_region(
        self,
        region: dict,
        crs: int = None,
    ):
        """Define the 1D model region.

        Adds model layer:

        * **region** geom: model region

        Parameters
        ----------
        region : dict
            Dictionary describing region of interest, e.g. {'bbox': [xmin, ymin, xmax, ymax]}.
            See :py:meth:`~hydromt.workflows.parse_region()` for all options.
        crs : int, optional
            Coordinate system (EPSG number) of the model. If not provided, equal to the region crs
            if "grid" or "geom" option are used, and to 4326 if "bbox" is used, i.e. specified crs will be ignored.

        Raises
        ------
        ValueError
            If the region kind in `region` is not supported for D-Flow FM.
            Supported regions are: "bbox", "grid" and "geom".
        """

        kind, region = hydromt.workflows.parse_region(region, logger=self.logger)
        if kind == "bbox":
            geom = gpd.GeoDataFrame(geometry=[box(*region["bbox"])], crs=4326)
        elif kind == "grid":
            geom = region["grid"].raster.box
        elif kind == "geom":
            geom = region["geom"]
        else:
            raise ValueError(
                f"Unknown region kind {kind} for DFlowFM, expected one of ['bbox', 'grid', 'geom']."
            )

        if crs:
            geom = geom.to_crs(crs)
        elif geom.crs is None:
            raise AttributeError("region crs can not be None. ")
        else:
            self.logger.info(f"Model region is set to crs: {geom.crs.to_epsg()}")

        # Set the model region geometry (to be accessed through the shortcut self.region).
        self.set_geoms(geom, "region")

    def _setup_branches(
        self,
        br_fn: Union[str, gpd.GeoDataFrame],
        defaults_fn: Union[str, pd.DataFrame],
        br_type: str,
        friction_type: str,
        friction_value: float,
        crosssections_shape: str = None,
        crosssections_value: Union[List, float] = None,
        spacing: pd.DataFrame = None,
        snap_offset: float = 0.0,
        allow_intersection_snapping: bool = True,
        allowed_columns: List = [],
        filter: List = None,
    ):
        """This function is a wrapper for all common steps to add branches type of objects (ie channels, rivers, pipes...).

         Parameters
         ----------
         br_fn : str, gpd.GeoDataFrame
             Either data source for branches data or branches gpd.GeoDataFrame directly.
         defaults_fn : str Path
             Path to a csv file containing all defaults values per "branchType"'".
         br_type : str
             branches type. Either "river", "channel", "pipes".
         friction_type : str
             Type of friction to use. One of ["Manning", "Chezy", "wallLawNikuradse", "WhiteColebrook", "StricklerNikuradse", "Strickler", "deBosBijkerk"].
         friction_value : float
             Value corresponding to ''friction_type'' are ["Chézy C [m 1/2 /s]", "Manning n [s/m 1/3 ]", "Nikuradse k_n [m]", "Nikuradse k_n [m]", "Nikuradse k_n [m]", "Strickler k_s [m 1/3 /s]", "De Bos-Bijkerk γ [1/s]"]
         crosssections_shape : str, optional
             Shape of branch crosssections to overwrite defaults. Either "circle" or "rectangle".
         crosssections_value : int or list of int, optional
             Crosssections parameter value to overwrite defaults.
             If ``crosssections_shape`` = "circle", expects a diameter [m]
             If ``crosssections_shape`` = "rectangle", expects a list with [width, height] (e.g. [1.0, 1.0]) [m].
         spacing: float, optional
             Spacing value in meters to split the long pipelines lines into shorter pipes. By default inf - no splitting is applied.
        snap_offset: float, optional
             Snapping tolenrance to automatically connecting branches. Tolenrance must be smaller than the shortest pipe length.
             By default 0.0, no snapping is applied.
         allow_intersection_snapping: bool, optional
             Switch to choose whether snapping of multiple branch ends are allowed when ``snap_offset`` is used.
             By default True.
         allowed_columns: list, optional
             List of columns to filter in branches GeoDataFrame
         filter: str, optional
             Keyword in branchType column of br_fn used to filter lines. If None all lines in br_fn are used (default).


         See also
         --------
         dflowfm.setup_rivers
         dflowfm.setup_pipes
        """
        # 1. Read data and filter within region
        # If needed read the branches GeoDataFrame
        if isinstance(br_fn, str):
            gdf_br = self.data_catalog.get_geodataframe(
                br_fn, geom=self.region, buffer=0, predicate="intersects"
            )
        else:
            gdf_br = br_fn
        # Filter features based on river_filter
        if filter is not None and "branchType" in gdf_br.columns:
            gdf_br = gdf_br[gdf_br["branchType"] == filter]
        # Check if features in region
        if len(gdf_br) == 0:
            self.logger.warning(f"No 1D {type} locations found within domain")
            return None

        # Read defaults table
        if isinstance(defaults_fn, pd.DataFrame):
            defaults = defaults_fn
        else:
            if defaults_fn is None or not defaults_fn.is_file():
                self.logger.warning(
                    f"defaults_fn ({defaults_fn}) does not exist. Fall back choice to defaults. "
                )
                defaults_fn = Path(self._DATADIR).joinpath(
                    f"{br_type}s", f"{br_type}s_defaults.csv"
                )
            defaults = pd.read_csv(defaults_fn)
            self.logger.info(f"{br_type} default settings read from {defaults_fn}.")

        # 2. Add defaults
        # Add branchType and branchId attributes if does not exist
        if "branchType" not in gdf_br.columns:
            gdf_br["branchType"] = pd.Series(
                data=np.repeat(br_type, len(gdf_br)), index=gdf_br.index, dtype=str
            )
        if "branchId" not in gdf_br.columns:
            data = [f"{br_type}_{i}" for i in np.arange(1, len(gdf_br) + 1)]
            gdf_br["branchId"] = pd.Series(data, index=gdf_br.index, dtype=str)

        # assign id
        id_col = "branchId"
        gdf_br.index = gdf_br[id_col]
        gdf_br.index.name = id_col

        # filter for allowed columns
        allowed_columns = set(allowed_columns).intersection(gdf_br.columns)
        gdf_br = gpd.GeoDataFrame(gdf_br[allowed_columns], crs=gdf_br.crs)

        # Add spacing to defaults
        if spacing is not None:
            defaults["spacing"] = spacing
        # Add friction to defaults
        defaults["frictionType"] = friction_type
        defaults["frictionValue"] = friction_value
        # Add crosssections to defaults
        if crosssections_shape == "circle" and br_type == "pipe":
            if isinstance(crosssections_value, float):
                defaults["shape"] = crosssections_shape
                defaults["diameter"] = crosssections_value
            else:
                self.logger.warning(
                    "If crosssections_shape is circle, crosssections_value should be a single float for diameter. Keeping defaults"
                )
        elif crosssections_shape == "rectangle":
            if isinstance(crosssections_value, list) and len(crosssections_value) == 2:
                defaults["shape"] = crosssections_shape
                defaults["width"], defaults["height"] = crosssections_value
                defaults[
                    "closed"
                ] = "yes"  # default rectangle crosssection for pipes are closed
            else:
                self.logger.warning(
                    "If crosssections_shape is rectangle, crosssections_value should be a list with [width, height] values. Keeping defaults"
                )

        self.logger.info("Adding/Filling branches attributes values")
        gdf_br = workflows.update_data_columns_attributes(
            gdf_br, defaults, brtype=br_type
        )

        # 4. Split and prepare branches
        if gdf_br.crs.is_geographic:  # needed for length and splitting
            gdf_br = gdf_br.to_crs(3857)
        # Line smoothing for pipes
        smooth_branches = br_type == "pipe"

        self.logger.info(f"Processing branches")
        branches, branches_nodes = workflows.process_branches(
            gdf_br,
            branch_nodes=None,
            id_col="branchId",
            snap_offset=snap_offset,
            allow_intersection_snapping=allow_intersection_snapping,
            smooth_branches=smooth_branches,
            logger=self.logger,
        )

        self.logger.info(f"Validating branches")
        workflows.validate_branches(branches)

        # convert to model crs
        branches = branches.to_crs(self.crs)
        branches_nodes = branches_nodes.to_crs(self.crs)

        # 5. Add friction id
        branches["frictionId"] = [
            f"{ftype}_{fvalue}"
            for ftype, fvalue in zip(
                branches["frictionType"], branches["frictionValue"]
            )
        ]

        return branches, branches_nodes

    def setup_channels(
        self,
        channels_fn: str,
        channels_defaults_fn: str = None,
        channel_filter: str = None,
        friction_type: str = "Manning",
        friction_value: float = 0.023,
        crosssections_fn: str = None,
        crosssections_type: str = None,
        spacing: int = None,
        snap_offset: float = 0.0,
        allow_intersection_snapping: bool = True,
    ):
        """This component prepares the 1D channels and adds to branches 1D network

        Adds model layers:

        * **channels** geom: 1D channels vector
        * **branches** geom: 1D branches vector

        Parameters
        ----------
        channels_fn : str
            Name of data source for channelsparameters, see data/data_sources.yml.
            Note only the lines that are intersects with the region polygon will be used.
            * Optional variables: [branchId, branchType, branchOrder, material, friction_type, friction_value]
        channels_defaults_fn : str, optional
            Path to a csv file containing all defaults values per 'branchType'.
            Default is None.
        channel_filter: str, optional
            Keyword in branchType column of channels_fn used to filter river lines. If None all lines in channels_fn are used (default).
        friction_type : str, optional
            Type of friction to use. One of ["Manning", "Chezy", "wallLawNikuradse", "WhiteColebrook", "StricklerNikuradse", "Strickler", "deBosBijkerk"].
            By default "Manning".
        friction_value : float, optional.
            Units corresponding to [friction_type] are ["Chézy C [m 1/2 /s]", "Manning n [s/m 1/3 ]", "Nikuradse k_n [m]", "Nikuradse k_n [m]", "Nikuradse k_n [m]", "Strickler k_s [m 1/3 /s]", "De Bos-Bijkerk γ [1/s]"]
            Friction value. By default 0.023.
        crosssections_fn : str or Path, optional
            Name of data source for crosssections, see data/data_sources.yml.
            If ``crosssections_type`` = "xyzpoints"
            * Required variables: [crsId, order, z]
            If ``crosssections_type`` = "points"
            * Required variables: [crsId, order, z]
            By default None, crosssections will be set from branches
        crosssections_type : str, optional
            Type of crosssections read from crosssections_fn. One of ["xyzpoints"].
            By default None.
        snap_offset: float, optional
            Snapping tolerance to automatically connecting branches.
            By default 0.0, no snapping is applied.
        allow_intersection_snapping: bool, optional
            Switch to choose whether snapping of multiple branch ends are allowed when ``snap_offset`` is used.
            By default True.

        See Also
        ----------
        dflowfm._setup_branches
        """
        self.logger.info(f"Preparing 1D channels.")

        # filter for allowed columns
        _allowed_columns = [
            "geometry",
            "branchId",
            "branchType",
            "branchOrder",
            "material",
            "shape",
            "diameter",
            "width",
            "t_width",
            "height",
            "bedlev",
            "closed",
            "friction_type",
            "friction_value",
        ]

        # Build the channels branches and nodes and fill with attributes and spacing
        channels, channel_nodes = self._setup_branches(
            br_fn=channels_fn,
            defaults_fn=channels_defaults_fn,
            br_type="channel",
            friction_type=friction_type,
            friction_value=friction_value,
            spacing=spacing,
            snap_offset=snap_offset,
            allow_intersection_snapping=allow_intersection_snapping,
            allowed_columns=_allowed_columns,
            filter=channel_filter,
        )

        # setup crosssections
        if crosssections_type is None:
            crosssections_type = "branch"  # TODO: maybe assign a specific one for river, like branch_river
        assert {crosssections_type}.issubset({"xyzpoints", "branch"})
        crosssections = self._setup_crosssections(
            branches=channels,
            crosssections_fn=crosssections_fn,
            crosssections_type=crosssections_type,
        )

        # setup geoms
        self.logger.debug(f"Adding branches and branch_nodes vector to geoms.")
        self.set_geoms(channels, "channels")
        self.set_geoms(channel_nodes, "channel_nodes")

        # add to branches
        self.add_branches(
            channels,
            branchtype="channel",
            node_distance=self._openwater_computation_node_distance,
        )

    def setup_rivers_from_dem(
        self,
        hydrography_fn: str,
        river_geom_fn: str = None,
        rivers_defaults_fn: str = None,
        rivdph_method="gvf",
        rivwth_method="geom",
        river_upa=25.0,
        river_len=1000,
        min_rivwth=50.0,
        min_rivdph=1.0,
        rivbank=True,
        rivbankq=25,
        segment_length=3e3,
        smooth_length=10e3,
        friction_type: str = "Manning",
        friction_value: float = 0.023,
        constrain_rivbed=True,
        constrain_estuary=True,
        **kwargs,  # for workflows.get_river_bathymetry method
    ) -> None:
        """
        This component sets the all river parameters from hydrograph and dem maps.

        River cells are based on the `river_mask_fn` raster file if `rivwth_method='mask'`,
        or if `rivwth_method='geom'` the rasterized segments buffered with half a river width
        ("rivwth" [m]) if that attribute is found in `river_geom_fn`.

        If a river segment geometry file `river_geom_fn` with bedlevel column ("zb" [m+REF]) or
        a river depth ("rivdph" [m]) in combination with `rivdph_method='geom'` is provided,
        this attribute is used directly.

        Otherwise, a river depth is estimated based on bankfull discharge ("qbankfull" [m3/s])
        attribute taken from the nearest river segment in `river_geom_fn` or `qbankfull_fn`
        upstream river boundary points if provided.

        The river depth is relative to the bankfull elevation profile if `rivbank=True` (default),
        which is estimated as the `rivbankq` elevation percentile [0-100] of cells neighboring river cells.
        This option requires the flow direction ("flwdir") and upstream area ("uparea") maps to be set
        using the hydromt.flw.flwdir_from_da method. If `rivbank=False` the depth is simply subtracted
        from the elevation of river cells.

        Missing river width and river depth values are filled by propagating valid values downstream and
        using the constant minimum values `min_rivwth` and `min_rivdph` for the remaining missing values.

        Updates model layer:

        * **dep** map: combined elevation/bathymetry [m+ref]

        Adds model layers

        * **rivmsk** map: map of river cells (not used by SFINCS)
        * **rivers** geom: geometry of rivers (not used by SFINCS)

        Parameters
        ----------
        hydrography_fn : str
            Hydrography data to derive river shape and characteristics from.
            * Required variables: ['elevtn']
            * Optional variables: ['flwdir', 'uparea']
        river_geom_fn : str, optional
            Line geometry with river attribute data.
            * Required variable for direct bed level burning: ['zb']
            * Required variable for direct river depth burning: ['rivdph'] (only in combination with rivdph_method='geom')
            * Variables used for river depth estimates: ['qbankfull', 'rivwth']
        rivers_defaults_fn : str Path
            Path to a csv file containing all defaults values per 'branchType'.
        rivdph_method : {'gvf', 'manning', 'powlaw'}
            River depth estimate method, by default 'gvf'
        rivwth_method : {'geom', 'mask'}
            Derive the river with from either the `river_geom_fn` (geom) or
            `river_mask_fn` (mask; default) data.
        river_upa : float, optional
            Minimum upstream area threshold for rivers [km2], by default 25.0
        river_len: float, optional
            Mimimum river length within the model domain threshhold [m], by default 1000 m.
        min_rivwth, min_rivdph: float, optional
            Minimum river width [m] (by default 50.0) and depth [m] (by default 1.0)
        rivbank: bool, optional
            If True (default), approximate the reference elevation for the river depth based
            on the river bankfull elevation at cells neighboring river cells. Otherwise
            use the elevation of the local river cell as reference level.
        rivbankq : float, optional
            quantile [1-100] for river bank estimation, by default 25
        segment_length : float, optional
            Approximate river segment length [m], by default 5e3
        smooth_length : float, optional
            Approximate smoothing length [m], by default 10e3
        friction_type : str, optional
            Type of friction tu use. One of ["Manning", "Chezy", "wallLawNikuradse", "WhiteColebrook", "StricklerNikuradse", "Strickler", "deBosBijkerk"].
            By default "Manning".
        friction_value : float, optional.
            Units corresponding to [friction_type] are ["Chézy C [m 1/2 /s]", "Manning n [s/m 1/3 ]", "Nikuradse k_n [m]", "Nikuradse k_n [m]", "Nikuradse k_n [m]", "Strickler k_s [m 1/3 /s]", "De Bos-Bijkerk γ [1/s]"]
            Friction value. By default 0.023.
        constrain_estuary : bool, optional
            If True (default) fix the river depth in estuaries based on the upstream river depth.
        constrain_rivbed : bool, optional
            If True (default) correct the river bed level to be hydrologically correct,
            i.e. sloping downward in downstream direction.

        See Also
        ----------
        workflows.get_river_bathymetry

        """
        self.logger.info(f"Preparing river shape from hydrography data.")
        # read data
        ds_hydro = self.data_catalog.get_rasterdataset(
            hydrography_fn, geom=self.region, buffer=10
        )
        if isinstance(ds_hydro, xr.DataArray):
            ds_hydro = ds_hydro.to_dataset()

        # read river line geometry data
        gdf_riv = None
        if river_geom_fn is not None:
            gdf_riv = self.data_catalog.get_geodataframe(
                river_geom_fn, geom=self.region
            ).to_crs(ds_hydro.raster.crs)

        # check if flwdir and uparea in ds_hydro
        if "flwdir" not in ds_hydro.data_vars:
            da_flw = hydromt.flw.d8_from_dem(ds_hydro["elevtn"])
        else:
            da_flw = ds_hydro["flwdir"]
        flwdir = hydromt.flw.flwdir_from_da(da_flw, ftype="d8")
        if "uparea" not in ds_hydro.data_vars:
            da_upa = xr.DataArray(
                dims=ds_hydro["elevtn"].raster.dims,
                coords=ds_hydro["elevtn"].raster.coords,
                data=flwdir.upstream_area(unit="km2"),
                name="uparea",
            )
            da_upa.raster.set_nodata(-9999)
            ds_hydro["uparea"] = da_upa

        # get river shape and bathymetry
        if friction_type == "Manning":
            kwargs.update(manning=friction_value)
        elif rivdph_method == "gvf":
            raise ValueError(
                "rivdph_method 'gvf' requires friction_type='Manning'. Use 'geom' or 'powlaw' instead."
            )
        gdf_riv, _ = workflows.get_river_bathymetry(
            ds_hydro,
            flwdir=flwdir,
            gdf_riv=gdf_riv,
            gdf_qbf=None,
            rivdph_method=rivdph_method,
            rivwth_method=rivwth_method,
            river_upa=river_upa,
            river_len=river_len,
            min_rivdph=min_rivdph,
            min_rivwth=min_rivwth,
            rivbank=rivbank,
            rivbankq=rivbankq,
            segment_length=segment_length,
            smooth_length=smooth_length,
            constrain_estuary=constrain_estuary,
            constrain_rivbed=constrain_rivbed,
            logger=self.logger,
            **kwargs,
        )
        # Rename river properties column and reproject
        rm_dict = {"rivwth": "width", "rivdph": "height", "zb": "bedlev"}
        gdf_riv = gdf_riv.rename(columns=rm_dict).to_crs(self.crs)

        # assign default attributes
        if rivers_defaults_fn is None or not rivers_defaults_fn.is_file():
            self.logger.warning(
                f"rivers_defaults_fn ({rivers_defaults_fn}) does not exist. Fall back choice to defaults. "
            )
            rivers_defaults_fn = Path(self._DATADIR).joinpath(
                "rivers", "rivers_defaults.csv"
            )
        defaults = pd.read_csv(rivers_defaults_fn)
        # Make sure default shape is rectangle
        defaults["shape"] = np.array(["rectangle"])
        self.logger.info(f"river default settings read from {rivers_defaults_fn}.")

        # filter for allowed columns
        _allowed_columns = [
            "geometry",
            "branchId",
            "branchType",
            "branchOrder",
            "material",
            "shape",
            "diameter",
            "width",
            "t_width",
            "height",
            "bedlev",
            "closed",
            "friction_type",
            "friction_value",
        ]

        # Build the rivers branches and nodes and fill with attributes and spacing
        rivers, river_nodes = self._setup_branches(
            br_fn=gdf_riv,
            defaults_fn=defaults,
            br_type="river",
            friction_type=friction_type,
            friction_value=friction_value,
            spacing=None,  # does not allow spacing for rivers
            snap_offset=0.0,
            allow_intersection_snapping=True,
            allowed_columns=_allowed_columns,
        )

        # setup crosssections
        crosssections = self._setup_crosssections(
            branches=rivers,
            crosssections_fn=None,
            crosssections_type="branch",
        )

        # setup geoms #TODO do we still need channels?
        self.logger.debug(f"Adding rivers and river_nodes vector to geoms.")
        self.set_geoms(rivers, "rivers")
        self.set_geoms(river_nodes, "rivers_nodes")

        # add to branches
        self.add_branches(
            rivers,
            branchtype="river",
            node_distance=self._openwater_computation_node_distance,
        )

    def setup_rivers(
        self,
        rivers_fn: str,
        rivers_defaults_fn: str = None,
        river_filter: str = None,
        friction_type: str = "Manning",  # what about constructing friction_defaults_fn?
        friction_value: float = 0.023,
        crosssections_fn: Union[int, list] = None,
        crosssections_type: Union[int, list] = None,
        snap_offset: float = 0.0,
        allow_intersection_snapping: bool = True,
    ):
        """Prepares the 1D rivers and adds to 1D branches.

        1D rivers must contain valid geometry, friction and crosssections.

        The river geometry is read from ``rivers_fn``. If defaults attributes
        [branchOrder, spacing, material, shape, width, t_width, height, bedlev, closed] are not present in ``rivers_fn``,
        they are added from defaults values in ``rivers_defaults_fn``. For branchId and branchType, they are created on the fly
        if not available in rivers_fn ("river" for Type and "river_{i}" for Id).

        Friction attributes are either taken from ``rivers_fn`` or filled in using ``friction_type`` and
        ``friction_value`` arguments.
        Note for now only branch friction or global friction is supported.

        Crosssections are read from ``crosssections_fn`` based on the ``crosssections_type``. If there is no
        ``crosssections_fn`` values are derived at the centroid of each river line based on defaults. If there are multiple
        types of crossections, specify them as lists.

        Adds/Updates model layers:

        * **rivers** geom: 1D rivers vector
        * **branches** geom: 1D branches vector
        * **crosssections** geom: 1D crosssection vector

        Parameters
        ----------
        rivers_fn : str
            Name of data source for rivers parameters, see data/data_sources.yml.
            Note only the lines that are intersects with the region polygon will be used.
            * Optional variables: [branchId, branchType, branchOrder, material, friction_type, friction_value]
        rivers_defaults_fn : str Path
            Path to a csv file containing all defaults values per 'branchType'.
            Note that branchType is case sensitive, by default is lower case, If otherwise, please make sure it is supported in 'rivers_default_fn'
            By default None.
        river_filter: str, optional
            Keyword in branchType column of rivers_fn used to filter river lines. If None all lines in rivers_fn are used (default).
        friction_type : str, optional
            Type of friction to use. One of ["Manning", "Chezy", "wallLawNikuradse", "WhiteColebrook", "StricklerNikuradse", "Strickler", "deBosBijkerk"].
            By default "Manning".
        friction_value : float, optional.
            Units corresponding to [friction_type] are ["Chézy C [m 1/2 /s]", "Manning n [s/m 1/3 ]", "Nikuradse k_n [m]", "Nikuradse k_n [m]", "Nikuradse k_n [m]", "Strickler k_s [m 1/3 /s]", "De Bos-Bijkerk γ [1/s]"]
            Friction value. By default 0.023.
        crosssections_fn : str, Path, or a list of str or Path, optional
            Name of data source for crosssections, see data/data_sources.yml.
            If ``crosssections_type`` = "xyz"
            * Required variables: [crsId, order, z]
            If ``crosssections_type`` = "point"
            * Required variables: [crsId, shape, shift]
            By default None, crosssections will be set from branches
        crosssections_type : str, or a list of str, optional
            Type of crosssections read from crosssections_fn. One of ["xyz", "point"].
            By default None.
        snap_offset: float, optional
            Snapping tolerance to automatically connecting branches.
            By default 0.0, no snapping is applied.
        allow_intersection_snapping: bool, optional
            Switch to choose whether snapping of multiple branch ends are allowed when ``snap_offset`` is used.
            By default True.

        See Also
        ----------
        dflowfm._setup_branches
        dflowfm._setup_crosssections
        """
        self.logger.info(f"Preparing 1D rivers.")
<<<<<<< HEAD

        # Read the rivers data
        gdf_riv = self.data_catalog.get_geodataframe(
            rivers_fn, geom=self.region, buffer=0, predicate="intersects"
        )
        # Filter features based on river_filter
        if "branchType" in gdf_riv.columns:
            gdf_riv["branchType"] = gdf_riv["branchType"].str.lower()
            if river_filter is not None:
                gdf_riv = gdf_riv[gdf_riv["branchType"] == river_filter.lower()]
        # Check if features in region
        if len(gdf_riv) == 0:
            self.logger.warning(
                f"No {rivers_fn} 1D river locations found within domain"
            )
            return None

        # Add branchType and branchId attributes if does not exist
        if "branchType" not in gdf_riv.columns:
            gdf_riv["branchType"] = pd.Series(
                data=np.repeat("river", len(gdf_riv)), index=gdf_riv.index, dtype=str
            )
        if "branchId" not in gdf_riv.columns:
            data = [f"river_{i}" for i in np.arange(1, len(gdf_riv) + 1)]
            gdf_riv["branchId"] = pd.Series(data, index=gdf_riv.index, dtype=str)

        # assign id
        id_col = "branchId"
        gdf_riv.index = gdf_riv[id_col]
        gdf_riv.index.name = id_col

        # assign default attributes
        if rivers_defaults_fn is None or not rivers_defaults_fn.is_file():
            self.logger.warning(
                f"rivers_defaults_fn ({rivers_defaults_fn}) does not exist. Fall back choice to defaults. "
            )
            rivers_defaults_fn = Path(self._DATADIR).joinpath(
                "rivers", "rivers_defaults.csv"
            )
        defaults = pd.read_csv(rivers_defaults_fn)
        self.logger.info(f"river default settings read from {rivers_defaults_fn}.")

=======
>>>>>>> c8fe962a
        # filter for allowed columns
        _allowed_columns = [
            "geometry",
            "branchId",
            "branchType",
            "branchOrder",
            "material",
            "shape",
            "diameter",
            "width",
            "t_width",
            "height",
            "bedlev",
            "closed",
            "friction_type",
            "friction_value",
        ]

        # Build the rivers branches and nodes and fill with attributes and spacing
        rivers, river_nodes = self._setup_branches(
<<<<<<< HEAD
            gdf_br=gdf_riv,
            defaults=defaults,
            br_type=gdf_riv.branchType.unique()[0],
=======
            br_fn=rivers_fn,
            defaults_fn=rivers_defaults_fn,
            br_type="river",
            friction_type=friction_type,
            friction_value=friction_value,
>>>>>>> c8fe962a
            spacing=None,  # does not allow spacing for rivers
            snap_offset=snap_offset,
            allow_intersection_snapping=allow_intersection_snapping,
            allowed_columns=_allowed_columns,
            filter=river_filter,
        )

        # setup crosssections
        if crosssections_type is None:
            crosssections_type = ["branch"]
            crosssections_fn = [
                None
            ]  # TODO: maybe assign a specific one for river, like branch_river
        elif isinstance(crosssections_type, list):
            assert len(crosssections_type) == len(crosssections_fn)

        for crs_fn, crs_type in zip(crosssections_fn, crosssections_type):
            assert {crs_type}.issubset({"xyz", "point", "branch"})
            self._setup_crosssections(
                branches=rivers,
                crosssections_fn=crs_fn,
                crosssections_type=crs_type,
            )

        # setup geoms
        self.logger.debug(f"Adding rivers and river_nodes vector to geoms.")
        self.set_geoms(rivers, "rivers")
        self.set_geoms(river_nodes, "rivers_nodes")

        # add to branches
        self.add_branches(
            rivers,
            branchtype=gdf_riv.branchType.unique()[0],
            node_distance=self._openwater_computation_node_distance,
        )

    def setup_pipes(
        self,
        pipes_fn: str,
        pipes_defaults_fn: Union[str, None] = None,
        pipe_filter: Union[str, None] = None,
        spacing: float = np.inf,
        friction_type: str = "WhiteColebrook",
        friction_value: float = 0.003,
        crosssections_shape: str = "circle",
        crosssections_value: Union[int, list] = 0.5,
        dem_fn: Union[str, None] = None,
        pipes_depth: float = 2.0,
        pipes_invlev: float = -2.5,
        snap_offset: float = 0.0,
        allow_intersection_snapping: bool = True,
    ):
        """Prepares the 1D pipes and adds to 1D branches.

        1D pipes must contain valid geometry, friction and crosssections.

        The pipe geometry is read from ``pipes_fn``.
        if branchType is present in ``pipes_fn``, it is possible to filter pipe geometry using an additional filter specificed in``pipe_filter``.
        If defaults attributes ["branchOrder"] are not present in ``pipes_fn``, they are added from defaults values in ``pipes_defaults_fn``.
        For branchId and branchType, if they are not present in ``pipes_fn``, they are created on the fly ("pipe" for branchType and "pipe_{i}" for branchId).
        The pipe geometry can be processed using splitting based on ``spacing``.

        Friction attributes ["frictionType", "frictionValue"] are either taken from ``pipes_fn`` or filled in using ``friction_type`` and
        ``friction_value`` arguments.
        Note for now only branch friction or global friction is supported.

        Crosssections definition attributes ["shape", "diameter", "width", "height", "closed"] are either taken from ``pipes_fn`` or filled in using ``crosssections_shape`` and ``crosssections_value``.
        Crosssections location attributes ["invlev_up", "invlev_dn"] are either taken from ``pipes_fn``, or derived from ``dem_fn`` minus a fixed depth ``pipe_depth`` [m], or from a constant ``pipe_invlev`` [m asl] (not recommended! should be edited before a model run).

        Adds/Updates model layers:

        * **pipes** geom: 1D pipes vector
        * **branches** geom: 1D branches vector
        * **crosssections** geom: 1D crosssection vector

        Parameters
        ----------
        pipes_fn : str
            Name of data source for pipes parameters, see data/data_sources.yml.
            Note only the lines that are within the region polygon will be used.
            * Optional variables: [branchId, branchType, branchOrder, spacing, frictionType, frictionValue, shape, diameter, width, height, closed, invlev_up, invlev_dn]
            #TODO: material table is used for friction which is not implemented
        pipes_defaults_fn : str Path
            Path to a csv file containing all defaults values per "branchType"'".
        pipe_filter: str, optional
            Keyword in branchType column of pipes_fn used to filter pipe lines. If None all lines in pipes_fn are used (default).
        spacing: float, optional
            Spacing value in meters to split the long pipelines lines into shorter pipes. By default inf - no splitting is applied.
        friction_type : str, optional
            Type of friction to use. One of ["Manning", "Chezy", "wallLawNikuradse", "WhiteColebrook", "StricklerNikuradse", "Strickler", "deBosBijkerk"].
            By default "WhiteColeBrook".
        friction_value : float, optional.
            Units corresponding to ''friction_type'' are ["Chézy C [m 1/2 /s]", "Manning n [s/m 1/3 ]", "Nikuradse k_n [m]", "Nikuradse k_n [m]", "Nikuradse k_n [m]", "Strickler k_s [m 1/3 /s]", "De Bos-Bijkerk γ [1/s]"]
            Friction value. By default 0.003.
        crosssections_shape : str, optional
            Shape of pipe crosssections. Either "circle" (default) or "rectangle".
        crosssections_value : int or list of int, optional
            Crosssections parameter value.
            If ``crosssections_shape`` = "circle", expects a diameter (default with 0.5 m) [m]
            If ``crosssections_shape`` = "rectangle", expects a list with [width, height] (e.g. [1.0, 1.0]) [m]. closed rectangle by default.
        dem_fn: str, optional
            Name of data source for dem data. Used to derive default invert levels values (DEM - pipes_depth - pipes diameter/height).
            * Required variables: [elevtn]
            # FIXME: dem method can have remaining nan values. For now no interpolation method is used for filling in nan value. Use ``pipes_invlev`` to further fill in nodata.
        pipes_depth: float, optional
            Depth of the pipes underground [m] (default 2.0 m). Used to derive defaults invert levels values (DEM - pipes_depth - pipes diameter/height).
        pipes_invlev: float, optional
            Constant default invert levels of the pipes [m asl] (default -2.5 m asl). This method is recommended to be used together with the dem method to fill remaining nan values. It slone is not a recommended method.
        snap_offset: float, optional
            Snapping tolenrance to automatically connecting branches. Tolenrance must be smaller than the shortest pipe length.
            By default 0.0, no snapping is applied.
        allow_intersection_snapping: bool, optional
            Switch to choose whether snapping of multiple branch ends are allowed when ``snap_offset`` is used.
            By default True.

        See Also
        ----------
        dflowfm._setup_branches
        dflowfm._setup_crosssections
        """
        self.logger.info(f"Preparing 1D pipes.")

        # filter for allowed columns
        _allowed_columns = [
            "geometry",
            "branchId",
            "branchType",
            "branchOrder",
            "material",
            "spacing",
            "frictionType",
            "frictionValue",
            "shape",  # circle or rectangle
            "diameter",  # circle
            "width",  # rectangle
            "height",  # rectangle
            "invlev_up",
            "inlev_dn",
        ]

        # Build the rivers branches and nodes and fill with attributes and spacing
        pipes, pipe_nodes = self._setup_branches(
            br_fn=pipes_fn,
            defaults_fn=pipes_defaults_fn,
            br_type="pipe",
            friction_type=friction_type,
            friction_value=friction_value,
            crosssections_shape=crosssections_shape,
            crosssections_value=crosssections_value,
            spacing=spacing,  # for now only single default value implemented, use "spacing" column
            snap_offset=snap_offset,
            allow_intersection_snapping=allow_intersection_snapping,
            allowed_columns=_allowed_columns,
            filter=pipe_filter,
        )

        # setup crosssections
        # setup invert levels
        # 1. check if invlev up and dn are fully filled in (nothing needs to be done)
        if "invlev_up" and "invlev_dn" in pipes.columns:
            inv = pipes[["invlev_up", "invlev_dn"]]
            if inv.isnull().sum().sum() > 0:  # nodata values in pipes for invert levels
                fill_invlev = True
                self.logger.info(
                    f"{pipes_fn} data has {inv.isnull().sum().sum()} no data values for invert levels. Will be filled using dem_fn or default value {pipes_invlev}"
                )
            else:
                fill_invlev = False
        else:
            fill_invlev = True
            self.logger.info(
                f"{pipes_fn} does not have columns [invlev_up, invlev_dn]. Invert levels will be generated from dem_fn or default value {pipes_invlev}"
            )
        # 2. filling use dem_fn + pipe_depth
        if fill_invlev and dem_fn is not None:
            dem = self.data_catalog.get_rasterdataset(
                dem_fn, geom=self.region, variables=["elevtn"]
            )
            pipes = workflows.invert_levels_from_dem(
                gdf=pipes, dem=dem, depth=pipes_depth
            )
            if pipes[["invlev_up", "invlev_dn"]].isnull().sum().sum() > 0:
                fill_invlev = True
            else:
                fill_invlev = False
        # 3. filling use pipes_invlev
        if fill_invlev and pipes_invlev is not None:
            self.logger.warning(
                "!Using a constant up and down invert levels for all pipes. May cause issues when running the delft3dfm model.!"
            )
            df_inv = pd.DataFrame(
                data={
                    "branchType": ["pipe"],
                    "invlev_up": [pipes_invlev],
                    "invlev_dn": [pipes_invlev],
                }
            )
            pipes = workflows.update_data_columns_attributes(
                pipes, df_inv, brtype="pipe"
            )

        # TODO: check that geometry lines are properly oriented from up to dn when deriving invert levels from dem

        # Update crosssections object
        self._setup_crosssections(pipes, crosssections_type="branch", midpoint=False)

        # setup geoms
        self.logger.debug(f"Adding pipes and pipe_nodes vector to geoms.")
        self.set_geoms(pipes, "pipes")
        self.set_geoms(pipe_nodes, "pipe_nodes")  # TODO: for manholes

        # add to branches
        self.add_branches(
            pipes, branchtype="pipe", node_distance=np.inf
        )  # use node_distance to generate computational nodes at pipe ends only

    def _setup_crosssections(
        self,
        branches,
        crosssections_fn: str = None,
        crosssections_type: str = "branch",
        midpoint=True,
    ):
        """Prepares 1D crosssections.
        crosssections can be set from branches, points and xyz, # TODO to be extended also from dem data for rivers/channels?
        Crosssection must only be used after friction has been setup.

        Crosssections are read from ``crosssections_fn``.
        Crosssection types of this file is read from ``crosssections_type``

        If ``crosssections_fn`` is not defined, default method is ``crosssections_type`` = 'branch',
        meaning that branch attributes will be used to derive regular crosssections.
        Crosssections are derived at branches mid points if ``midpoints`` is True,
        else at both upstream and downstream extremities of branches if False.

        Adds/Updates model layers:
        * **crosssections** geom: 1D crosssection vector

        Parameters
        ----------
        branches : gpd.GeoDataFrame
            geodataframe of the branches to apply crosssections.
            * Required variables: [branchId, branchType, branchOrder]
            If ``crosssections_type`` = "branch"
                if shape = 'circle': 'diameter'
                if shape = 'rectangle': 'width', 'height', 'closed'
                if shape = 'trapezoid': 'width', 't_width', 'height', 'closed'
            * Optional variables: [material, friction_type, friction_value]
        crosssections_fn : str Path, optional # TODO: allow multiple crosssection filenames
            Name of data source for crosssections, see data/data_sources.yml.
            Note that for point crossections, only ones within the snap_network_offset will be used.
            If ``crosssections_type`` = "xyz"
            Note that only points within the region + 1000m buffer will be read.
            * Required variables: crsId, order, z
            * Optional variables:
            If ``crosssections_type`` = "point"
            * Required variables: crsId, shape, shift  #TODO: do we need frictions from crosssection functions?
            * Optional variables:
                if shape = 'rectangle': 'width', 'height', 'closed'
                if shape = 'trapezoid': 'width', 't_width', 'height', 'closed'
                if shape = 'yz': 'yzcount','ycoordinates','zcoordinates','closed'
                if shape = 'zw': 'numlevels', 'levels', 'flowwidths','totalwidths', 'closed'.
                if shape = 'zwRiver': Not Supported
                Note that list input must be strings seperated by a whitespace ''.
            By default None, crosssections will be set from branches
        crosssections_type : {'branch', 'xyz', 'point'}
            Type of crosssections read from crosssections_fn. One of ['branch', 'xyz', 'point'].
            By default `branch`.

        Raise:
        ------
        NotImplementedError: if ``crosssection_type`` is not recongnised.
        """

        # setup crosssections
        self.logger.info(f"Preparing 1D crosssections.")

        if crosssections_fn is None and crosssections_type == "branch":
            # TODO: set a seperate type for rivers because other branch types might require upstream/downstream
            # TODO: check for required columns
            # read crosssection from branches
            gdf_cs = workflows.set_branch_crosssections(branches, midpoint=midpoint)

        elif crosssections_type == "xyz":

            # Read the crosssection data
            gdf_cs = self.data_catalog.get_geodataframe(
                crosssections_fn,
                geom=self.region,
                buffer=1000,
                predicate="contains",
            )

            # check if feature valid
            if len(gdf_cs) == 0:
                self.logger.warning(
                    f"No {crosssections_fn} 1D xyz crosssections found within domain"
                )
                return None
            valid_attributes = workflows.helper.check_gpd_attributes(
                gdf_cs, required_columns=["crsId", "order", "z"]
            )
            if not valid_attributes:
                self.logger.error(
                    f"Required attributes [crsId, order, z] in xyz crosssections do not exist"
                )
                return None

            # assign id
            id_col = "crsId"
            gdf_cs.index = gdf_cs[id_col]
            gdf_cs.index.name = id_col

            # reproject to model crs
            gdf_cs.to_crs(self.crs)

            # set crsloc and crsdef attributes to crosssections
            gdf_cs = workflows.set_xyz_crosssections(branches, gdf_cs)

        elif crosssections_type == "point":

            # Read the crosssection data
            gdf_cs = self.data_catalog.get_geodataframe(
                crosssections_fn,
                geom=self.region,
                buffer=100,
                predicate="contains",
            )

            # check if feature valid
            if len(gdf_cs) == 0:
                self.logger.warning(
                    f"No {crosssections_fn} 1D point crosssections found within domain"
                )
                return None
            valid_attributes = workflows.helper.check_gpd_attributes(
                gdf_cs, required_columns=["crsId", "shape", "shift"]
            )
            if not valid_attributes:
                self.logger.error(
                    f"Required attributes [crsId, shape, shift] in point crosssections do not exist"
                )
                return None

            # assign id
            id_col = "crsId"
            gdf_cs.index = gdf_cs[id_col]
            gdf_cs.index.name = id_col

            # reproject to model crs
            gdf_cs.to_crs(self.crs)

            # set crsloc and crsdef attributes to crosssections
            gdf_cs = workflows.set_point_crosssections(branches, gdf_cs, maxdist = self._network_snap_offset)

        else:
            raise NotImplementedError(
                f"Method {crosssections_type} is not implemented."
            )

        # add crosssections to exisiting ones and update geoms
        self.logger.debug(f"Adding crosssections vector to geoms.")
        self.set_crosssections(gdf_cs)
        # TODO: sort out the crosssections, e.g. remove branch crosssections if point/xyz exist etc
        # TODO: setup river crosssections, set contrains based on branch types

    def setup_manholes(
        self,
        manholes_fn: str = None,
        manhole_defaults_fn: str = None,
        bedlevel_shift: float = -0.5,
        dem_fn: str = None,
        snap_offset: float = 1e-3,
    ):
        """
        Prepares the 1D manholes to pipes or tunnels. Can only be used after all branches are setup

        The manholes are generated based on a set of standards specified in ``manhole_defaults_fn`` (default)  and can be overwritten with manholes read from ``manholes_fn``.

        Use ``manholes_fn`` to set the manholes from a dataset of point locations.
        Only locations within the model region are selected. They are snapped to the model
        network nodes locations within a max distance defined in ``snap_offset``.

        Manhole attributes ["area", "streetStorageArea", "storageType", "streetLevel"] are either taken from ``manholes_fn`` or filled in using defaults in ``manhole_defaults_fn``.
        Manhole attribute ["bedLevel"] is always generated from invert levels of the pipe/tunnel network plus a shift defined in ``bedlevel_shift``. This is needed for numerical stability.
        Manhole attribute ["streetLevel"]  can also be overwriten with values dervied from "dem_fn".
        #FIXME the above will change once maps are implemented from hydromt.
        #TODO probably needs another parameter to apply different samplinf method for the manholes, e.g. min within 2 m radius.

        Adds/Updates model layers:
            * **manholes** geom: 1D manholes vector

        Parameters
        ----------
        manholes_fn: str Path, optional
            Path or data source name for manholes see data/data_sources.yml.
            Note only the points that are within the region polygon will be used.

            * Optional variables: ["area", "streetStorageArea", "storageType", "streetLevel"]
        manholes_defaults_fn : str Path, optional
            Path to a csv file containing all defaults values per "branchType".
            Use multiple rows to apply defaults per ["shape", "diameter"/"width"] pairs.
            By default `hydrolib.hydromt_delft3dfm.data.manholes.manholes_defaults.csv` is used.

            * Allowed variables: ["area", "streetLevel", "streeStorageArea", "storageType"]
        dem_fn: str, optional
            Name of data source for dem data. Used to derive default invert levels values (DEM - pipes_depth - pipes diameter/height).
            * Required variables: [elevtn]
            # FIXME: dem method can have remaining nan values. For now no interpolation method is used for filling in nan value. Use ``pipes_invlev`` to further fill in nodata.
        bedlevel_shift: float, optional
            Shift applied to lowest pipe invert levels to derive manhole bedlevels [m] (default -0.5 m, meaning bedlevel = pipe invert - 0.5m).
        snap_offset: float, optional
            Snapping tolenrance to automatically connecting manholes to network nodes.
            By default 0.001. Use a higher value if large number of user manholes are missing.
        """
        # geom columns for manholes
        _allowed_columns = [
            "geometry",
            "id",  # storage node id, considered identical to manhole id when using single compartment manholes
            "name",
            "manholeId",
            "nodeId",
            "area",
            "bedLevel",
            "streetLevel",
            "streetStorageArea",
            "storageType",
            "useTable",
        ]

        # generate manhole locations and bedlevels
        self.logger.info(f"generating manholes locations and bedlevels. ")
        manholes, branches = workflows.generate_manholes_on_branches(
            self.branches,
            bedlevel_shift=bedlevel_shift,
            use_branch_variables=["diameter", "width"],
            id_prefix="manhole_",
            id_suffix="_generated",
            logger=self.logger,
        )
        self.set_branches(branches)

        # add manhole attributes from defaults
        if manhole_defaults_fn is None or not manhole_defaults_fn.is_file():
            self.logger.warning(
                f"manhole_defaults_fn ({manhole_defaults_fn}) does not exist. Fall back choice to defaults. "
            )
            manhole_defaults_fn = Path(self._DATADIR).joinpath(
                "manholes", "manholes_defaults.csv"
            )
        defaults = pd.read_csv(manhole_defaults_fn)
        self.logger.info(f"manhole default settings read from {manhole_defaults_fn}.")
        # add defaults
        manholes = workflows.update_data_columns_attributes(manholes, defaults)

        # read user manhole
        if manholes_fn:
            self.logger.info(f"reading manholes street level from file {manholes_fn}. ")
            # read
            gdf_manhole = self.data_catalog.get_geodataframe(
                manholes_fn, geom=self.region, buffer=0, predicate="contains"
            )
            # reproject
            if gdf_manhole.crs != self.crs:
                gdf_manhole = gdf_manhole.to_crs(self.crs)
            # filter for allowed columns
            allowed_columns = set(_allowed_columns).intersection(gdf_manhole.columns)
            self.logger.debug(
                f'filtering for allowed columns:{",".join(allowed_columns)}'
            )
            gdf_manhole = gpd.GeoDataFrame(
                gdf_manhole[allowed_columns], crs=gdf_manhole.crs
            )
            # replace generated manhole using user manholes
            self.logger.debug(f"overwriting generated manholes using user manholes.")
            manholes = hydromt.gis_utils.nearest_merge(
                manholes, gdf_manhole, max_dist=snap_offset, overwrite=True
            )

        # generate manhole streetlevels from dem
        if dem_fn is not None:
            self.logger.info(f"overwriting manholes street level from dem. ")
            dem = self.data_catalog.get_rasterdataset(
                dem_fn, geom=self.region, variables=["elevtn"]
            )
            # reproject of dem is done in sample method
            manholes["_streetLevel_dem"] = dem.raster.sample(manholes).values
            manholes["_streetLevel_dem"].fillna(manholes["streetLevel"], inplace=True)
            manholes["streetLevel"] = manholes["_streetLevel_dem"]
            self.logger.debug(
                f'street level mean is {np.mean(manholes["streetLevel"])}'
            )

        # internal administration
        # drop duplicated manholeId
        self.logger.debug(f"dropping duplicated manholeId")
        manholes.drop_duplicates(subset="manholeId")
        # add nodeId to manholes
        manholes = hydromt.gis_utils.nearest_merge(
            manholes, self.network1d_nodes, max_dist=0.1, overwrite=False
        )
        # add additional required columns
        manholes["id"] = manholes[
            "nodeId"
        ]  # id of the storage nodes id, identical to manholeId when single compartment manholes are used
        manholes["name"] = manholes["manholeId"]
        manholes["useTable"] = False

        # validate
        if manholes[_allowed_columns].isna().any().any():
            self.logger.error(
                "manholes contain no data. use manholes_defaults_fn to apply no data filling."
            )

        # setup geoms
        self.logger.debug(f"Adding manholes vector to geoms.")
        self.set_geoms(manholes, "manholes")

    def setup_1dboundary(
        self,
        boundaries_geodataset_fn: str = None,
        boundaries_timeseries_fn: str = None,
        boundary_value: float = -2.5,
        branch_type: str = "river",
        boundary_type: str = "waterlevel",
        boundary_unit: str = "m",
        boundary_locs: str = "downstream",
        snap_offset: float = 1.0,
    ):
        """
        Prepares the 1D ``boundary_type`` boundaries to branches using timeseries or a constant for a
        specific ``branch_type`` at the ``boundary_locs`` locations.
        E.g. 'waterlevel' boundaries for 'downstream''river' branches.

        The values can either be a constant using ``boundary_value`` (default) or timeseries read from ``boundaries_geodataset_fn``.

        Use ``boundaries_geodataset_fn`` to set the boundary values from a dataset of point location
        timeseries. Only locations within the model region + 10m are selected. They are snapped to the model
        boundary locations within a max distance defined in ``snap_offset``. If ``boundaries_geodataset_fn``
        has missing values, the constant ``boundary_value`` will be used.

        The dataset/timeseries are clipped to the model time based on the model config
        tstart and tstop entries.

        Adds/Updates model layers:
            * **{boundary_type}bnd_{branch_type}** forcing: 1D boundaries DataArray

        Parameters
        ----------
        boundaries_geodataset_fn : str, Path
            Path or data source name for geospatial point timeseries file.
            This can either be a netcdf file with geospatial coordinates
            or a combined point location file with a timeseries data csv file
            which can be setup through the data_catalog yml file.

            * Required variables if netcdf: ['discharge', 'waterlevel'] depending on ``boundary_type``
            * Required coordinates if netcdf: ['time', 'index', 'y', 'x']

            * Required variables if a combined point location file: ['index'] with type int
            * Required index types if a time series data csv file: int
            NOTE: Require equidistant time series
        boundaries_timeseries_fn: str, Path
            Path to tabulated timeseries csv file with time index in first column
            and location IDs in the first row,
            see :py:meth:`hydromt.open_timeseries_from_table`, for details.
            NOTE: tabulated timeseries files can only in combination with point location
            coordinates be set as a geodataset in the data_catalog yml file.
            NOTE: Require equidistant time series
        boundary_value : float, optional
            Constant value to use for all boundaries if ``boundaries_geodataset_fn`` is None and to
            fill in missing data. By default -2.5 m.
        branch_type: str
            Type of branch to apply boundaries on. One of ["river", "pipe"].
        boundary_type : str, optional
            Type of boundary tu use. One of ["waterlevel", "discharge"].
            By default "waterlevel".
        boundary_unit : str, optional.
            Unit corresponding to [boundary_type].
            If ``boundary_type`` = "waterlevel"
                Allowed unit is [m]
            if ''boundary_type`` = "discharge":
               Allowed unit is [m3/s]
            By default m.
        boundary_locs:
            Boundary locations to consider. One of ["upstream", "downstream", "both"].
            Only used for river waterlevel which can be upstream, downstream or both. By default "downstream".
            For the others, it is automatically derived from branch_type and boundary_type.
        snap_offset : float, optional
                Snapping tolerance to automatically applying boundaries at the correct network nodes.
            By default 0.1, a small snapping is applied to avoid precision errors.
        """
        self.logger.info(f"Preparing 1D {boundary_type} boundaries for {branch_type}.")
        boundaries = self.boundaries.copy()
        refdate, tstart, tstop = self.get_model_time()  # time slice

        # 1. get potential boundary locations based on branch_type and boundary_type
        boundaries_branch_type = workflows.select_boundary_type(
            boundaries, branch_type, boundary_type, boundary_locs
        )

        # 2. read boundary from user data
        if boundaries_geodataset_fn is not None:
            da_bnd = self.data_catalog.get_geodataset(
                boundaries_geodataset_fn,
                geom=self.region,
                variables=[boundary_type],
                time_tuple=(tstart, tstop),
                crs=self.crs.to_epsg(),  # assume model crs if none defined
            ).rename(boundary_type)
            # error if time mismatch
            if np.logical_and(
                pd.to_datetime(da_bnd.time.values[0]) == pd.to_datetime(tstart),
                pd.to_datetime(da_bnd.time.values[-1]) == pd.to_datetime(tstop),
            ):
                pass
            else:
                self.logger.error(
                    f"forcing has different start and end time. Please check the forcing file. support yyyy-mm-dd HH:MM:SS. "
                )
            # reproject if needed and convert to location
            if da_bnd.vector.crs != self.crs:
                da_bnd.vector.to_crs(self.crs)
        elif boundaries_timeseries_fn is not None:
            raise NotImplementedError()
        else:
            da_bnd = None

        # 3. Derive DataArray with boundary values at boundary locations in boundaries_branch_type
        da_out = workflows.compute_boundary_values(
            boundaries=boundaries_branch_type,
            da_bnd=da_bnd,
            boundary_value=boundary_value,
            boundary_type=boundary_type,
            boundary_unit=boundary_unit,
            snap_offset=snap_offset,
            logger=self.logger,
        )

        # 4. set boundaries
        self.set_forcing(da_out, name=f"{da_out.name}_{branch_type}")

    def setup_mesh2d(
        self,
        mesh2d_fn: Optional[str] = None,
        geom_fn: Optional[str] = None,
        bbox: Optional[list] = None,
        res: float = 100.0,
    ):
        """Creates an 2D unstructured mesh or prepares an existing 2D mesh according UGRID conventions.

        An 2D unstructured mesh is created as 2D rectangular grid from a geometry (geom_fn) or bbox. If an existing
        2D mesh is given, then no new mesh is generated

        2D mesh contains mesh2d nfaces, x-coordinate of mesh2d nodes, y-coordinate of mesh2d nodes,
        mesh2d face nodes, x-coordinates of face, y-coordinate of face and global atrributes (conventions and
        coordinates).

        Note that:
        (1) Refinement of the mesh is a seperate setup function, however an existing grid with refinement (mesh_fn)
        can already be read.
        (2) If no geometry, bbox or existing grid is specified for this setup function, then the self.region is used as
         mesh extent to generate the unstructured mesh.
        (3) Validation checks have been added to check if the mesh extent is within model region.
        (4) Only existing meshed with only 2D grid can be read.
        (5) 1D2D network files are not supported as mesh2d_fn.

        Adds/Updates model layers:

        * **1D2D links** geom: By any changes in 2D grid

        Parameters
        ----------
        mesh2D_fn : str Path, optional
            Name of data source for an existing unstructured 2D mesh
        geom_fn : str Path, optional
            Path to a polygon used to generate unstructured 2D mesh
        bbox: list, optional
            Describing the mesh extent of interest [xmin, ymin, xmax, ymax]. Please specify it in the model coordinate
            system.
        res: float, optional
            Resolution used to generate 2D mesh. By default a value of 100 m is applied.

        Raises
        ------
        IndexError
            If the grid of the spatial domain contains 0 x-coordinates or 0 y-coordinates.

        See Also
        ----------

        """
        # Function moved to MeshModel in hydromt core
        # Recreate region dict for core function
        if mesh2d_fn is not None:
            region = {"mesh": mesh2d_fn}
        elif geom_fn is not None:
            region = {"geom": str(geom_fn)}
        elif bbox is not None:
            bbox = [float(v) for v in bbox]  # needs to be str in config file
            region = {"bbox": bbox}
        else:  # use model region
            # raise ValueError(
            #    "At least one argument of mesh2d_fn, geom_fn or bbox must be provided."
            # )
            region = {"geom": self.region}
        # Get the 2dmesh TODO when ready with generation, pass other arg like resolution
        mesh2d = super().setup_mesh(region=region, crs=self.crs, res=res)
        # Check if intersects with region
        xmin, ymin, xmax, ymax = self.bounds
        subset = mesh2d.ugrid.sel(y=slice(ymin, ymax), x=slice(xmin, xmax))
        err = f"RasterDataset: No data within spatial domain for mesh."
<<<<<<< HEAD
=======
        subset = subset.ugrid.assign_node_coords()
>>>>>>> c8fe962a
        if subset.ugrid.grid.node_x.size == 0 or subset.ugrid.grid.node_y.size == 0:
            raise IndexError(err)
        # TODO: if we want to keep the clipped mesh 2d uncomment the following line
        # Else mesh2d is used as mesh instead of susbet
        self._mesh = subset  # reinitialise mesh2d grid (set_mesh is used in super)

    def setup_maps_from_raster(
        self,
        raster_fn: str,
        variables: Optional[list] = None,
        fill_method: Optional[str] = None,
        reproject_method: Optional[str] = "nearest",
        interpolation_method: Optional[str] = "triangulation",
        locationtype: Optional[str] = "2d",
        name: Optional[str] = None,
        split_dataset: Optional[bool] = True,
    ) -> None:
        """
        This component adds data variable(s) from ``raster_fn`` to maps object.

        If raster is a dataset, all variables will be added unless ``variables`` list is specified.

        Adds model layers:

        * **raster.name** maps: data from raster_fn

        Parameters
        ----------
        raster_fn: str
            Source name of raster data in data_catalog.
        variables: list, optional
            List of variables to add to maps from raster_fn. By default all.
        fill_method : str, optional
            If specified, fills no data values using fill_nodata method. Available methods
            are ['linear', 'nearest', 'cubic', 'rio_idw'].
        reproject_method : str, optional
            CRS reprojection method from rasterio.enums.Resampling. By default nearest.
            Available methods: [ 'nearest', 'bilinear', 'cubic', 'cubic_spline', 'lanczos', 'average', 'mode',
            'gauss', 'max', 'min', 'med', 'q1', 'q3', 'sum', 'rms']
        interpolation_method : str, optional
            Interpolation method for DFlow-FM. By default triangulation. Except for waterlevel and
            waterdepth then the default is mean.
            Available methods: ['triangulation', 'mean', 'nearestNb', 'max', 'min', 'invDist', 'minAbs', 'median']
        locationtype : str, optional
            LocationType in initial fields. Either 2d (default), 1d or all.
        name: str, optional
            Variable name, only in case data is of type DataArray or if a Dataset is added as is (split_dataset=False).
        split_dataset: bool, optional
            If data is a xarray.Dataset, either add it as is to maps or split it into several xarray.DataArrays.
        """
        # check for name when split_dataset is False
        if split_dataset is False and name is None:
            self.logger.error("name must be specified when split_dataset = False")

        # Call super method
<<<<<<< HEAD
        variables = super().setup_maps_from_raster(
=======
        ds = super().setup_maps_from_raster(
>>>>>>> c8fe962a
            raster_fn=raster_fn,
            variables=variables,
            fill_method=fill_method,
            reproject_method=reproject_method,
            name=name,
            split_dataset=split_dataset,
        )

<<<<<<< HEAD
=======
        # Updates the interpolation method in self._MAPS
        if variables is None:
            if isinstance(ds, xr.DataArray):
                ds = ds.to_dataset()
            variables = ds.data_vars
>>>>>>> c8fe962a
        allowed_methods = [
            "triangulation",
            "mean",
            "nearestNb",
            "max",
            "min",
            "invDist",
            "minAbs",
            "median",
        ]
        if not np.isin(interpolation_method, allowed_methods):
            raise ValueError(
                f"Interpolation method {interpolation_method} not allowed. Select from {allowed_methods}"
            )
        if not np.isin(locationtype, ["2d", "1d", "all"]):
            raise ValueError(
                f"Locationtype {locationtype} not allowed. Select from ['2d', '1d', 'all']"
            )
        for var in variables:
            if var in self._MAPS:
                self._MAPS[var]["interpolation"] = interpolation_method
                self._MAPS[var]["locationtype"] = locationtype

<<<<<<< HEAD
    def setup_maps_from_rastermapping(
=======
    def setup_maps_from_raster_reclass(
>>>>>>> c8fe962a
        self,
        raster_fn: str,
        reclass_table_fn: str,
        reclass_variables: list,
        fill_method: Optional[str] = None,
        reproject_method: Optional[str] = "nearest",
        interpolation_method: Optional[str] = "triangulation",
        locationtype: Optional[str] = "2d",
        name: Optional[str] = None,
        split_dataset: Optional[bool] = True,
        **kwargs,
    ) -> None:
        """
        This component adds data variable(s) to maps object by combining values in ``raster_mapping_fn`` to
        spatial layer ``raster_fn``. The ``mapping_variables`` rasters are first created by mapping variables values
        from ``raster_mapping_fn`` to value in the ``raster_fn`` grid.

        Adds model layers:
        * **mapping_variables** maps: data from raster_mapping_fn spatially ditributed with raster_fn
        Parameters
        ----------
        raster_fn: str
            Source name of raster data in data_catalog. Should be a DataArray. Else use **kwargs to select
            variables/time_tuple in hydromt.data_catalog.get_rasterdataset method
        reclass_table_fn: str
            Source name of mapping table of raster_fn in data_catalog.
        reclass_variables: list
            List of mapping_variables from raster_mapping_fn table to add to mesh. Index column should match values
            in raster_fn.
        fill_method : str, optional
            If specified, fills no data values using fill_nodata method. Available methods
            are {'linear', 'nearest', 'cubic', 'rio_idw'}.
        reproject_method : str, optional
            CRS reprojection method from rasterio.enums.Resampling. By default nearest.
            Available methods: [ 'nearest', 'bilinear', 'cubic', 'cubic_spline', 'lanczos', 'average', 'mode',
            'gauss', 'max', 'min', 'med', 'q1', 'q3', 'sum', 'rms']
        interpolation_method : str, optional
            Interpolation method for DFlow-FM. By default triangulation. Except for waterlevel and waterdepth then
            the default is mean.
            Available methods: ['triangulation', 'mean', 'nearestNb', 'max', 'min', 'invDist', 'minAbs', 'median']
        locationtype : str, optional
            LocationType in initial fields. Either 2d (default), 1d or all.
        name: str, optional
            Variable name, only in case data is of type DataArray or if a Dataset is added as is (split_dataset=False).
        split_dataset: bool, optional
            If data is a xarray.Dataset, either add it as is to maps or split it into several xarray.DataArrays.
        """
        # check for name when split_dataset is False
        if split_dataset is False and name is None:
            self.logger.error("name must be specified when split_dataset = False")

        # Call super method
<<<<<<< HEAD
        mapping_variables = super().setup_maps_from_raster_reclass(
=======
        ds = super().setup_maps_from_raster_reclass(
>>>>>>> c8fe962a
            raster_fn=raster_fn,
            reclass_table_fn=reclass_table_fn,
            reclass_variables=reclass_variables,
            fill_method=fill_method,
            reproject_method=reproject_method,
            name=name,
            split_dataset=split_dataset,
        )

<<<<<<< HEAD
=======
        # Updates the interpolation method in self._MAPS
        if reclass_variables is None:
            if isinstance(ds, xr.DataArray):
                ds = ds.to_dataset()
            reclass_variables = ds.data_vars
>>>>>>> c8fe962a
        allowed_methods = [
            "triangulation",
            "mean",
            "nearestNb",
            "max",
            "min",
            "invDist",
            "minAbs",
            "median",
        ]
        if not np.isin(interpolation_method, allowed_methods):
            raise ValueError(
                f"Interpolation method {interpolation_method} not allowed. Select from {allowed_methods}"
            )
        if not np.isin(locationtype, ["2d", "1d", "all"]):
            raise ValueError(
                f"Locationtype {locationtype} not allowed. Select from ['2d', '1d', 'all']"
            )
<<<<<<< HEAD
        for var in mapping_variables:
=======
        for var in reclass_variables:
>>>>>>> c8fe962a
            if var in self._MAPS:
                self._MAPS[var]["interpolation"] = interpolation_method
                self._MAPS[var]["locationtype"] = locationtype

    # ## I/O
    def read(self):
        """Method to read the complete model schematization and configuration from file."""
        self.logger.info(f"Reading model data from {self.root}")
        self.read_dimr()
        self.read_config()
        self.read_maps()
        self.read_geoms()
        self.read_mesh()
        self.read_forcing()

    def write(self):  # complete model
        """Method to write the complete model schematization and configuration to file."""
        self.logger.info(f"Writing model data to {self.root}")
        # if in r, r+ mode, only write updated components
        if not self._write:
            self.logger.warning("Cannot write in read-only mode")
            return

<<<<<<< HEAD
        if self.dimr:
            self.write_dimr()
        if self.config:  # try to read default if not yet set
            self.write_config()
=======
>>>>>>> c8fe962a
        if self._maps:
            self.write_maps()
        if self._geoms:
            self.write_geoms()
        if self._mesh or not self._branches.empty:
            self.write_mesh()
        if self._forcing:
            self.write_forcing()
        if self.config:  # should always be last!
            self.write_config()
        if self.dimr:  # should always be last after config!
            self.write_dimr()
        self.write_data_catalog()

<<<<<<< HEAD
    def read_maps(self) -> None:
        """Read maps at <root/?/> and parse to dict of xr.DataArray"""
        return self._maps
        # raise NotImplementedError()

    def write_maps(self) -> None:
        """Write maps as tif files in maps folder and update initial fields"""
        # Global parameters
        mapsroot = join(self.root, "maps")
        inilist = []
        paramlist = []
        self.logger.info(f"Writing maps files to {mapsroot}")
=======
    def read_config(self) -> None:
        """Use Hydrolib-core reader and return to dictionnary"""
        # Read via init_dfmmodel
        if self._dfmmodel is None:
            self.init_dfmmodel()
        # Convert to full dictionnary without hydrolib-core objects
        cf_dict = dict()
        for k, v in self._dfmmodel.__dict__.items():
            if v is None or k == "filepath":
                cf_dict[k] = v
            else:
                ci_dict = dict()
                for ki, vi in v.__dict__.items():
                    if ki != "comments":
                        if hasattr(vi, "filepath"):
                            ci_dict[
                                ki
                            ] = (
                                vi.filepath
                            )  # need to change the filepath object to path
                        else:
                            ci_dict[ki] = vi
                cf_dict[k] = ci_dict
        self._config = cf_dict

    def write_config(self) -> None:
        """From config dict to Hydrolib MDU"""
        # Not sure if this is worth it compared to just calling write_config super method
        # advantage is the validator but the whole model is then read when initialising FMModel

        cf_dict = self._config.copy()
        # Need to switch to dflowfm folder for files to be found and properly added
        mdu_fn = cf_dict.pop("filepath", None)
        mdu_fn = Path(join(self.root, self._config_fn))
        cwd = os.getcwd()
        os.chdir(dirname(mdu_fn))
        mdu = FMModel(**cf_dict)
        # add filepath
        mdu.filepath = mdu_fn
        # write
        mdu.save(recurse=False)
        # Go back to working dir
        os.chdir(cwd)

    def read_maps(self) -> Dict[str, Union[xr.Dataset, xr.DataArray]]:
        """Read maps from initialfield and parse to dict of xr.DataArray"""
        self._assert_read_mode
        # Read initial fields
        inifield_model = self.dfmmodel.geometry.inifieldfile
        # Loop over initial / parameter to read the geotif
        inilist = inifield_model.initial.copy()
        inilist.extend(inifield_model.parameter)

        if len(inilist) > 0:
            # DFM map names
            rm_dict = dict()
            for v in self._MAPS:
                rm_dict[self._MAPS[v]["name"]] = v
            for inidict in inilist:
                _fn = inidict.datafile.filepath
                # TODO: fixme when initialising IniFieldModel hydrolib-core does not parse correclty the relative path
                # For now re-update manually....
                if not isfile(_fn):
                    _fn = join(self.root, "maps", _fn.name)
                inimap = hydromt.io.open_raster(_fn)
                name = inidict.quantity
                # Check if name in self._MAPS to update properties
                if name in rm_dict:
                    # Update default interpolation method
                    if inidict.interpolationmethod == "averaging":
                        self._MAPS[rm_dict[name]][
                            "interpolation"
                        ] = inidict.averagingtype
                    else:
                        self._MAPS[rm_dict[name]][
                            "interpolation"
                        ] = inidict.interpolationmethod
                    # Rename to hydromt name
                    name = rm_dict[name]
                # Add to maps
                self.set_maps(inimap, name)

        return self._maps

    def write_maps(self) -> None:
        """Write maps as tif files in maps folder and update initial fields"""
        if len(self._maps) == 0:
            self.logger.debug("No maps data found, skip writing.")
            return
        self._assert_write_mode
        # Global parameters
        maproot = join(self.root, "maps")
        inilist = []
        paramlist = []
        self.logger.info(f"Writing maps files to {maproot}")
>>>>>>> c8fe962a

        def _prepare_inifields(da_dict, da):
            # Write tif files
            name = da_dict["name"]
            type = da_dict["initype"]
            interp_method = da_dict["interpolation"]
            locationtype = da_dict["locationtype"]
<<<<<<< HEAD
            _fn = join(mapsroot, f"{name}.tif")
=======
            _fn = join(maproot, f"{name}.tif")
>>>>>>> c8fe962a
            if np.isnan(da.raster.nodata):
                da.raster.set_nodata(-999)
            da.raster.to_raster(_fn)
            # Prepare dict
            if interp_method == "triangulation":
                inidict = {
                    "quantity": name,
                    "dataFile": f"../maps/{name}.tif",
                    "dataFileType": "GeoTIFF",
                    "interpolationMethod": interp_method,
                    "operand": "O",
                    "locationType": locationtype,
                }
            else:  # averaging
                inidict = {
                    "quantity": name,
                    "dataFile": f"../maps/{name}.tif",
                    "dataFileType": "GeoTIFF",
                    "interpolationMethod": "averaging",
                    "averagingType": interp_method,
                    "operand": "O",
                    "locationType": locationtype,
                }
            if type == "initial":
                inilist.append(inidict)
            elif type == "parameter":
                paramlist.append(inidict)

        # Only write maps that are listed in self._MAPS, rename tif on the fly
        # TODO raise value error if both waterdepth and waterlevel are given as maps.items
        for name, ds in self._maps.items():
            if isinstance(ds, xr.DataArray):
                if name in self._MAPS:
                    _prepare_inifields(self._MAPS[name], ds)
<<<<<<< HEAD
                    # update config if frcition
=======
                    # update config if friction
>>>>>>> c8fe962a
                    if "frictype" in self._MAPS[name]:
                        self.set_config(
                            "physics.UniFrictType", self._MAPS[name]["frictype"]
                        )
            elif isinstance(ds, xr.Dataset):
                for v in ds.data_vars:
                    if v in self._MAPS:
                        _prepare_inifields(self._MAPS[v], ds[v])
                        # update config if frcition
                        if "frictype" in self._MAPS[name]:
                            self.set_config(
                                "physics.UniFrictType", self._MAPS[name]["frictype"]
                            )

        # Assign initial fields to model and write
        inifield_model = IniFieldModel(initial=inilist, parameter=paramlist)
        # TODO: fixme when initialising IniFieldModel hydrolib-core does not parse correclty the relative path
        # For now re-update manually....
        for i in range(len(inifield_model.initial)):
            path = Path(f"../maps/{inifield_model.initial[i].datafile.filepath.name}")
            inifield_model.initial[i].datafile.filepath = path
        for i in range(len(inifield_model.parameter)):
            path = Path(f"../maps/{inifield_model.parameter[i].datafile.filepath.name}")
            inifield_model.parameter[i].datafile.filepath = path
        # Write inifield file
        inifield_model_filename = inifield_model._filename() + ".ini"
        fm_dir = dirname(join(self.root, self._config_fn))
        inifield_model.save(
            join(fm_dir, inifield_model_filename),
            recurse=False,
        )
        # save filepath in the config
        self.set_config("geometry.inifieldfile", inifield_model_filename)

    def read_geoms(self) -> None:
        """
        Read model geometries files at <root>/<geoms> and add to geoms property.

        For branches / crosssections / manholes etc... the reading of hydrolib-core objects happens in read_mesh
        There the geoms geojson copies are re-set based on dflowfm files content.
        """
        super().read_geoms(fn="geoms/region.geojson")

    def write_geoms(self) -> None:
        """Write model geometries to a GeoJSON file at <root>/<geoms>"""
        # Write geojson equivalent of all objects for easy model update
        # Create additionnal geoms from branches if not already present
        geom_names = ["rivers", "pipes"]
        for name in geom_names:
            if name not in self.geoms:
                getattr(self, name)
        super().write_geoms(fn="geoms/{name}.geojson")

    def read_forcing(self) -> None:
        """Read forcing at <root/?/> and parse to dict of xr.DataArray"""
        # Read external forcing
        ext_model = self.dfmmodel.external_forcing.extforcefilenew
        df_ext = pd.DataFrame([f.__dict__ for f in ext_model.boundary])
        # Forcing dataarrays to prepare for each quantity
        forcing_names = np.unique(df_ext.quantity).tolist()
        # Loop over forcing names to build data arrays
        for name in forcing_names:
            # Get the dataframe corresponding to the current variable
            df = df_ext[df_ext.quantity == name]
            # Get the corresponding nodes gdf
            node_geoms = self.network1d_nodes[
                np.isin(self.network1d_nodes["nodeId"], df.nodeid.values)
            ]
            da_out = utils.read_1dboundary(df, quantity=name, nodes=node_geoms)
            # Add to forcing
            self.set_forcing(da_out)

    def write_forcing(self) -> None:
        """write forcing into hydrolib-core ext and forcing models"""
<<<<<<< HEAD
        extdict = list()
        bcdict = list()
        # Loop over forcing dict
        for name, da in self.forcing.items():
            for i in da.index.values:
                bc = da.attrs.copy()
                # Boundary
                ext = dict()
                ext["quantity"] = bc["quantity"]
                ext["nodeId"] = i
                extdict.append(ext)
                # Forcing
                bc["name"] = i
                if bc["function"] == "constant":
                    # one quantityunitpair
                    bc["quantityunitpair"] = [tuple((da.name, bc["units"]))]
                    # only one value column (no times)
                    bc["datablock"] = [[da.sel(index=i).values.item()]]
                else:
                    # two quantityunitpair
                    bc["quantityunitpair"] = [
                        tuple(("time", bc["time_unit"])),
                        tuple((da.name, bc["units"])),
                    ]
                    bc.pop("time_unit")
                    # time/value datablock
                    bc["datablock"] = [
                        [t, x] for t, x in zip(da.time.values, da.sel(index=i).values)
                    ]
                bc.pop("quantity")
                bc.pop("units")
                bcdict.append(bc)

        forcing_model = ForcingModel(forcing=bcdict)
        forcing_model_filename = forcing_model._filename() + ".bc"

        ext_model = ExtModel()
        ext_model_filename = ext_model._filename() + ".ext"
        for i in range(len(extdict)):
            ext_model.boundary.append(
                Boundary(**{**extdict[i], "forcingFile": forcing_model})
            )
        # assign to model
        self.dfmmodel.external_forcing.extforcefilenew = ext_model
        self.dfmmodel.external_forcing.extforcefilenew.save(
            self.dfmmodel.filepath.with_name(ext_model_filename), recurse=True
        )
        # save relative path to mdu
        self.dfmmodel.external_forcing.extforcefilenew.filepath = ext_model_filename

    def read_dfmmodel(self):
        """Read dfmmodel at <root/?/> and parse to model class (deflt3dfmpy)"""
        pass
        # raise NotImplementedError()

    def write_dfmmodel(self):
        """Write dfmmodel at <root/?/> in model ready format"""
        if not self._write:
            raise IOError("Model opened in read-only mode")
        self.logger.info(f"Writing dfmmodel in {self.root}")
        # write 1D mesh
        # self._write_mesh1d()  # FIXME None handling
        # write 2d mesh
        if self._mesh:
            self._write_mesh2d()
        # TODO: create self._write_mesh2d() using hydrolib-core funcitonalities
        # write branches
        if "branches" in self.staticgeoms:
            self._write_branches()
            # write friction
            self._write_friction()  # FIXME: ask Rinske, add global section correctly
            # write crosssections
            self._write_crosssections()  # FIXME None handling, if there are no crosssections
            # write manholes
            if "manholes" in self._geoms:
                self._write_manholes()

        # save model
        self.dfmmodel.save(recurse=True)

    def _write_mesh2d(self):
        """
        TODO: write docstring

        :return:
        """
        # Get meshkernel Mesh2d objec
        mesh2d = self._mesh.ugrid.grid.mesh

        # add mesh2d
        # FIXME: improve the way of adding a 2D mesh
        self.dfmmodel.geometry.netfile.network._mesh2d._process(mesh2d)

    def _write_branches(self):
        """write branches.gui
        #TODO combine with others"""
        branches = self._geoms["branches"]
        if np.any(branches["branchType"].isin(["pipe", "tunnel"])):
            branches = branches[["branchId", "branchType", "manhole_up", "manhole_dn"]]
            branches = branches.rename(
                columns={
                    "manhole_up": "sourceCompartmentName",
                    "manhole_dn": "targetCompartmentName",
                }
            )
            branches = branches.rename(
                columns={
                    "branchId": "name",
                }
            )
            branches["branchType"] = branches["branchType"].replace(
                {"river": 0, "channel": 0, "pipe": 2, "tunnel": 2, "sewerconnection": 1}
            )
            branchgui_model = BranchModel(branch=branches.to_dict("records"))
            branchgui_model.filepath = self.dfmmodel.filepath.with_name(
                branchgui_model._filename() + branchgui_model._ext()
            )
            branchgui_model.save()

    def _write_friction(self):

        #
        frictions = self._geoms["branches"][
            ["frictionId", "frictionValue", "frictionType"]
        ]
        frictions = frictions.drop_duplicates(subset="frictionId")

        self.dfmmodel.geometry.frictfile = []
        # create a new friction
        for i, row in frictions.iterrows():
            fric_model = FrictionModel(global_=row.to_dict())
            fric_model.filepath = f"roughness_{i}.ini"
            self.dfmmodel.geometry.frictfile.append(fric_model)

    def _write_crosssections(self):
        """write crosssections into hydrolib-core crsloc and crsdef objects"""

        # preprocessing for crosssections from geoms
        gpd_crs = self._geoms["crosssections"]

        # crsdef
        # get crsdef from crosssections gpd # FIXME: change this for update case
        gpd_crsdef = gpd_crs[[c for c in gpd_crs.columns if c.startswith("crsdef")]]
        gpd_crsdef = gpd_crsdef.rename(
            columns={c: c.removeprefix("crsdef_") for c in gpd_crsdef.columns}
        )
        gpd_crsdef = gpd_crsdef.drop_duplicates(subset="id")
        crsdef = CrossDefModel(definition=gpd_crsdef.to_dict("records"))
        self.dfmmodel.geometry.crossdeffile = crsdef

        # crsloc
        # get crsloc from crosssections gpd # FIXME: change this for update case
        gpd_crsloc = gpd_crs[[c for c in gpd_crs.columns if c.startswith("crsloc")]]
        gpd_crsloc = gpd_crsloc.rename(
            columns={c: c.removeprefix("crsloc_") for c in gpd_crsloc.columns}
=======
        if len(self._forcing) == 0:
            self.logger.debug("No forcing data found, skip writing.")
        else:
            self._assert_write_mode
            self.logger.info("Writting forcing files.")
            savedir = dirname(join(self.root, self._config_fn))
            forcing_fn, ext_fn = utils.write_1dboundary(self.forcing, savedir)
            self.set_config("external_forcing.extforcefilenew", ext_fn)

    def read_mesh(self):
        """Read network file with Hydrolib-core and extract 2D mesh/branches info"""
        self._assert_read_mode
        # Read network
        net = self.dfmmodel.geometry.netfile.network

        # Extract the 2D part and add to self.mesh
        net._mesh2d._set_mesh2d()
        mesh2d = net._mesh2d.get_mesh2d()
        # Create Ugrid2d object
        # TODO: after release of xugrid use grid = xu.Ugrid2d.from_meshkernel(mesh2d)
        n_max_node = mesh2d.nodes_per_face.max()
        grid = xu.Ugrid2d(
            node_x=mesh2d.node_x,
            node_y=mesh2d.node_y,
            fill_value=-1,
            face_node_connectivity=mesh2d.face_nodes.reshape((-1, n_max_node)),
            crs=self.crs,
        )
        # grid._mesh = mesh2d
        # Create UgridDataset
        da = xr.DataArray(
            data=np.arange(grid.n_face),
            dims=[grid.face_dimension],
        )
        uda = xu.UgridDataArray(da, grid)
        uds = uda.to_dataset(name="index")
        uds = uds.assign_coords(
            coords={
                "mesh2d_node_x": ("mesh2d_nNodes", grid.node_x),
                "mesh2d_node_y": ("mesh2d_nNodes", grid.node_y),
            }
>>>>>>> c8fe962a
        )
        uds.ugrid.grid.set_crs(grid.crs)
        self.set_mesh(uds)

        # Extract the 1D part
        mesh1d = net._mesh1d
        branch_id = mesh1d.network1d_branch_id

        branch_lines = list()
        for ids in branch_id:
            geom = mesh1d.branches[ids].geometry
            if len(geom) == 2:  # LineString
                line = LineString(geom)
            else:  # MultiLineString
                lines = list()
                for i in range(len(geom) - 1):
                    lines.append(LineString([geom[i], geom[i + 1]]))
                line = MultiLineString(lines)
            branch_lines.append(line)

        # Create the GeoDataFrame
        branches = gpd.GeoDataFrame(geometry=branch_lines, crs=self.crs)
        branches["branchId"] = branch_id
        branches["branchOrder"] = mesh1d.network1d_branch_order

        # Add branchType, closed and manholes ID properties from branches.gui file
        self.logger.info("Reading branches GUI file")
        branches = utils.read_branches_gui(branches, self.dfmmodel)

        # Add crosssections properties, should be done before friction
        self, logger.info("Reading cross-sections files")
        branches, crosssections = utils.read_crosssections(branches, self.dfmmodel)
        self.set_geoms(crosssections, "crosssections")

        # Add friction properties from roughness files
        self.logger.info("Reading friction files")
        branches = utils.read_friction(branches, self.dfmmodel)

        # Add manholes properties
        self.logger.info("Reading manholes file")
        branches, manholes = utils.read_manholes(branches, self.dfmmodel)
        self.set_geoms(manholes, "manholes")

        # Add branches
        self.set_branches(branches)
        # self.set_geoms(branches, "branches")

    def write_mesh(self):
        """Write 1D branches and 2D mesh at <root/dflowfm/fm_net.nc> in model ready format"""
        self._assert_write_mode
        # If mesh2d add to network
        if self._mesh:
            # First write the 2D mesh only to mesh folder
            super().write_mesh(fn="mesh/FlowFM_2D_net.nc")

            # Then add mesh2d to network and write using hydrolib core writter
            # Get meshkernel Mesh2d object
            mesh2d = self._mesh.ugrid.grid.mesh
            # add to network
            self.dfmmodel.geometry.netfile.network._mesh2d._process(mesh2d)

        # write
        mesh_filename = "fm_net.nc"
        savedir = dirname(join(self.root, self._config_fn))
        self.logger.info(f"Writing 1D2D mesh to {join(savedir, mesh_filename)}")
        self.dfmmodel.geometry.netfile.save(
            join(savedir, mesh_filename),
            recurse=False,
        )
        # save relative path to mdu
        self.set_config("geometry.netfile", mesh_filename)

        # Then write the different branches related dfm files
        # write branches gui render file
        self.logger.info("Writting branches.gui file")
        _ = utils.write_branches_gui(self.branches, savedir)
        # Friction
        self.logger.info("Writting friction file(s)")
        friction_fns = utils.write_friction(
            self.branches, savedir
        )  # FIXME: ask Rinske, add global section correctly
        self.set_config("geometry.frictfile", ";".join(friction_fns))
        # Crosssections
        if "crosssections" in self.geoms:
            self.logger.info("Writting cross-sections files crsdef and crsloc")
            crsdef_fn, crsloc_fn = utils.write_crosssections(
                self.geoms["crosssections"], savedir
            )
            self.set_config("geometry.crossdeffile", crsdef_fn)
            self.set_config("geometry.crosslocfile", crsloc_fn)
        # Manholes
        if "manholes" in self._geoms:
            self.logger.info(f"Writting manholes file.")
            storage_fn = utils.write_manholes(
                self.geoms["manholes"],
                savedir,
            )
            self.set_config("geometry.storagenodefile", storage_fn)

    def read_states(self):
        """Read states at <root/?/> and parse to dict of xr.DataArray"""
        return self._states
        # raise NotImplementedError()

    def write_states(self):
        """write states at <root/?/> in model ready format"""
        pass
        # raise NotImplementedError()

    def read_results(self):
        """Read results at <root/?/> and parse to dict of xr.DataArray"""
        return self._results
        # raise NotImplementedError()

    def write_results(self):
        """write results at <root/?/> in model ready format"""
        pass
        # raise NotImplementedError()

    @property
    def crs(self):
        # return pyproj.CRS.from_epsg(self.get_config("global.epsg", fallback=4326))
        return self.region.crs

    @property
    def bounds(self) -> Tuple:
        """Returns model mesh bounds."""
        return self.region.total_bounds

    @property
    def region(self) -> gpd.GeoDataFrame:
        """Returns geometry of region of the model area of interest."""
        # First tries in geoms
        if "region" in self.geoms:
            region = self.geoms["region"]
        # Else derives from branches
        else:
            if self.branches is not None:
                bounds = self.branches.total_bounds
                crs = self.branches.crs
            # Else tries from mesh
            elif self.mesh is not None:
                bounds = self.mesh.ugrid.grid.total_bounds
                crs = self.mesh.ugrid.crs
            else:
                # Finally raise error assuming model is empty
                self.logger.error(
                    "Could not derive region from geoms, mesh1d or mesh2d. Model may be empty."
                )
            region = gpd.GeoDataFrame(geometry=[box(*bounds)], crs=crs)
            self.set_geoms(region, "region")

        return region

    @property
    def dfmmodel(self):
        if self._dfmmodel == None:
            self.init_dfmmodel()
        return self._dfmmodel

    def init_dfmmodel(self):
        # create a new MDU-Model
        mdu_fn = Path(join(self.root, self._config_fn))
        if isfile(mdu_fn):
            self.logger.info(f"Reading mdu file at {mdu_fn}")
            self._dfmmodel = FMModel(filepath=mdu_fn)
        else:  # use hydrolib template
            self.logger.info("Setting mdu file from hydrolib-core template")
            self._dfmmodel = FMModel()
            self._dfmmodel.filepath = mdu_fn

    @property
    def dimr(self):
        """DIMR file object"""
        if not self._dimr:
            self.read_dimr()
        return self._dimr

    def read_dimr(self, dimr_fn: Optional[str] = None) -> None:
        """Read DIMR from file and else create from hydrolib-core"""
        if dimr_fn is None:
            dimr_fn = join(self.root, self._dimr_fn)
        # if file exist, read
        if isfile(dimr_fn):
            self.logger.info(f"Reading dimr file at {dimr_fn}")
            dimr = DIMR(filepath=Path(dimr_fn))
        # else initialise
        else:
            self.logger.info("Initialising empty dimr file")
            dimr = DIMR()
        self._dimr = dimr

    def write_dimr(self, dimr_fn: Optional[str] = None):
        """Writes the dmir file. In write mode, updates first the FMModel component"""
        # force read
        self.dimr
        if dimr_fn is not None:
            self._dimr.filepath = join(self.root, dimr_fn)
        else:
            self._dimr.filepath = join(self.root, self._dimr_fn)

        if not self._read:
            # Updates the dimr file first before writing
            self.logger.info("Adding dflowfm component to dimr file")

            # update component
            components = self._dimr.component
            if len(components) != 0:
                components = (
                    []
                )  # FIXME: for now only support control single component of dflowfm
            fmcomponent = FMComponent(
                name="dflowfm",
                workingdir="dflowfm",
                inputfile=basename(self._config_fn),
                model=self.dfmmodel,
            )
            components.append(fmcomponent)
            self._dimr.component = components
            # update control
            controls = self._dimr.control
            if len(controls) != 0:
                controls = (
                    []
                )  # FIXME: for now only support control single component of dflowfm
            control = Start(name="dflowfm")
            controls.append(control)
            self._dimr.control = control

        # write
        self.logger.info(f"Writing model dimr file to {self._dimr.filepath}")
        self.dimr.save(recurse=False)

    @property
    def branches(self):
        """
        Returns the branches (gpd.GeoDataFrame object) representing the 1D network.
        Contains several "branchType" for : channel, river, pipe, tunnel.
        """
        if self._branches is None and self._read:
            self.read_mesh()
        elif self._branches is None:
            self._branches = gpd.GeoDataFrame(crs=self.crs)
        return self._branches

    def set_branches(self, branches: gpd.GeoDataFrame):
        """Updates the branches object as well as the linked geoms."""
        # Check if "branchType" col in new branches
        if "branchType" in branches.columns:
            self._branches = branches
        else:
            self.logger.error(
                "'branchType' column absent from the new branches, could not update."
            )
        # Update channels/pipes in geoms
        _ = self.set_branches_component(name="river")
        _ = self.set_branches_component(name="channel")
        _ = self.set_branches_component(name="pipe")

        # update geom
        self.logger.debug(f"Adding branches vector to geoms.")
        self.set_geoms(gpd.GeoDataFrame(branches, crs=self.crs), "branches")

        self.logger.debug(f"Updating branches in network.")

    def add_branches(
        self,
        new_branches: gpd.GeoDataFrame,
        branchtype: str,
        node_distance: float = 40.0,
    ):
        """Add new branches of branchtype to the branches and mesh1d object"""

        snap_offset = self._network_snap_offset

        branches = self.branches.copy()

        # Check if "branchType" in new_branches column, else add
        if "branchType" not in new_branches.columns:
            new_branches["branchType"] = np.repeat(branchtype, len(new_branches.index))

        if len(self.opensystem) > 0:
            self.logger.info(
                f"snapping {branchtype} ends to exisiting network (opensystem only)"
            )

            # get possible connection points from new branches
            if branchtype in ["pipe", "tunnel"]:
                endnodes = workflows.generate_boundaries_from_branches(
                    new_branches, where="downstream"
                )  # FIXME: make generate_boundaries_from_branches function more available
            else:
                endnodes = workflows.generate_boundaries_from_branches(
                    new_branches, where="both"
                )

            # get possible connection points from exisiting open system
            mesh1d_nodes = self.mesh1d_nodes.copy()
            mesh1d_nodes_open = mesh1d_nodes.loc[
                mesh1d_nodes.branch_name.isin(self.opensystem.branchId.tolist())
            ]

            # snap the new to exisiting
            snapnodes = hydromt.gis_utils.nearest_merge(
                endnodes, mesh1d_nodes_open, max_dist=snap_offset, overwrite=False
            )
            snapnodes = snapnodes[snapnodes.index_right != -1]  # drop not snapped
            snapnodes["geometry_left"] = snapnodes["geometry"]
            snapnodes["geometry_right"] = [
                mesh1d_nodes_open.at[i, "geometry"] for i in snapnodes["index_right"]
            ]
            logger.debug(f"snapped features: {len(snapnodes)}")
            (
                new_branches_snapped,
                branches_snapped,
            ) = workflows.snap_newbranches_to_branches_at_snapnodes(
                new_branches, branches, snapnodes
            )

            # update the branches
            branches = branches_snapped.append(new_branches_snapped, ignore_index=True)
        else:
            # update the branches
            branches = branches.append(new_branches, ignore_index=True)

        # Check if we need to do more check/process to make sure everything is well connected
        workflows.validate_branches(branches)
        # set geom and mesh1d
        self.set_branches(branches)
        self.set_mesh1d()

    def set_branches_component(self, name: str):
        gdf_comp = self.branches[self.branches["branchType"] == name]
        if gdf_comp.index.size > 0:
            self.set_geoms(gdf_comp, name=f"{name}s")
        return gdf_comp

    @property
    def rivers(self):
        if "rivers" in self.geoms:
            gdf = self.geoms["rivers"]
        else:
            gdf = self.set_branches_component("rivers")
        return gdf

    @property
    def channels(self):
        if "channels" in self.geoms:
            gdf = self.geoms["channels"]
        else:
            gdf = self.set_branches_component("channel")
        return gdf

    @property
    def pipes(self):
        if "pipes" in self.geoms:
            gdf = self.geoms["pipes"]
        else:
            gdf = self.set_branches_component("pipe")
        return gdf

    @property
    def opensystem(self):
        if len(self.branches) > 0:
            gdf = self.branches[self.branches["branchType"].isin(["river", "channel"])]
        else:
            gdf = gpd.GeoDataFrame(crs=self.crs)
        return gdf

    @property
    def closedsystem(self):
        if len(self.branches) > 0:
            gdf = self.branches[self.branches["branchType"].isin(["pipe", "tunnel"])]
        else:
            gdf = gpd.GeoDataFrame(crs=self.crs)
        return gdf

    @property
    def mesh1d(self):
        """
        Returns the mesh1d (hydrolib-core Mesh1d object) representing the 1D mesh.
        """
        return self.dfmmodel.geometry.netfile.network._mesh1d

    @property
    def mesh1d_nodes(self):
        """Returns the nodes of mesh 1D as geodataframe"""
        mesh1d_nodes = gpd.points_from_xy(
            x=self.mesh1d.mesh1d_node_x,
            y=self.mesh1d.mesh1d_node_y,
            crs=self.crs,
        )
        mesh1d_nodes = gpd.GeoDataFrame(
            data={
                "branch_id": self.mesh1d.mesh1d_node_branch_id,
                "branch_name": [
                    list(self.mesh1d.branches.keys())[i]
                    for i in self.mesh1d.mesh1d_node_branch_id
                ],
                "branch_chainage": self.mesh1d.mesh1d_node_branch_offset,
                "geometry": mesh1d_nodes,
            }
        )
        return mesh1d_nodes

    def set_mesh1d(self):
        """update the mesh1d in hydrolib-core net object by overwrite and #TODO the xugrid mesh1d"""

        # init mesh1d
        self._dfmmodel.geometry.netfile.network._mesh1d = Mesh1d()

        # add open system mesh
        opensystem = self.opensystem
        node_distance = self._openwater_computation_node_distance
        mesh.mesh1d_add_branch(
            self._dfmmodel.geometry.netfile.network,
            opensystem.geometry.to_list(),
            node_distance=node_distance,
            branch_names=opensystem.branchId.to_list(),
            branch_orders=opensystem.branchOrder.to_list(),
        )

        # add closed system mesh
        closedsystem = self.closedsystem
        node_distance = np.inf
        mesh.mesh1d_add_branch(
            self._dfmmodel.geometry.netfile.network,
            closedsystem.geometry.to_list(),
            node_distance=node_distance,
            branch_names=closedsystem.branchId.to_list(),
            branch_orders=closedsystem.branchOrder.to_list(),
        )

    @property
    def crosssections(self):
        """Quick accessor to crosssections geoms"""
        if "crosssections" in self.geoms:
            gdf = self.geoms["crosssections"]
        else:
            gdf = gpd.GeoDataFrame(crs=self.crs)
        return gdf

    def set_crosssections(self, crosssections: gpd.GeoDataFrame):
        """Updates crosssections in geoms with new ones"""
        if len(self.crosssections) > 0:
            crosssections = gpd.GeoDataFrame(
                pd.concat([self.crosssections, crosssections]), crs=self.crs
            )
        self.set_geoms(crosssections, name="crosssections")

    @property
    def boundaries(self):
        """Quick accessor to boundaries geoms"""
        if "boundaries" in self.geoms:
            gdf = self.geoms["boundaries"]
        else:
            gdf = self.get_boundaries()
        return gdf

    def get_boundaries(self):
        """Get all boundary locations from the network
        branch ends are possible locations for boundaries
        for open system, both upstream and downstream ends are allowed to have boundaries
        for closed system, only downstream ends are allowed to have boundaries
        """

        # generate all possible and allowed boundary locations
        _boundaries = workflows.generate_boundaries_from_branches(
            self.branches, where="both"
        )

        # get networkids to complete the boundaries
        boundaries = hydromt.gis_utils.nearest_merge(
            _boundaries, self.network1d_nodes, max_dist=0.1, overwrite=False
        )
        return boundaries

    def set_boundaries(self, boundaries: gpd.GeoDataFrame):
        """Updates boundaries in geoms with new ones"""
        if len(self.boundaries) > 0:
            task_last = lambda s1, s2: s2
            boundaries = self.boundaries.combine(
                boundaries, func=task_last, overwrite=True
            )
        self.set_geoms(boundaries, name="boundaries")

    def get_model_time(self):
        """Return (refdate, tstart, tstop) tuple with parsed model reference datem start and end time"""
        refdate = datetime.strptime(
            str(self.get_config("time.refdate")), "%Y%m%d"
        )  # FIXME: case senstivie might cause problem when changing template, consider use hydrolib.core reader for mdu files later.
        tstart = refdate + timedelta(seconds=float(self.get_config("time.tstart")))
        tstop = refdate + timedelta(seconds=float(self.get_config("time.tstop")))
        return refdate, tstart, tstop

    @property
    def network1d_nodes(self):
        """get network1d nodes as gdp"""
        # get networkids to complete the boundaries
        _network1d_nodes = gpd.points_from_xy(
            x=self.dfmmodel.geometry.netfile.network._mesh1d.network1d_node_x,
            y=self.dfmmodel.geometry.netfile.network._mesh1d.network1d_node_y,
            crs=self.crs,
        )
        _network1d_nodes = gpd.GeoDataFrame(
            data={
                "nodeId": self.dfmmodel.geometry.netfile.network._mesh1d.network1d_node_id,
                "geometry": _network1d_nodes,
            }
        )
        return _network1d_nodes<|MERGE_RESOLUTION|>--- conflicted
+++ resolved
@@ -1,21 +1,12 @@
 """Implement Delft3D-FM hydromt plugin model class"""
 
 import logging
-<<<<<<< HEAD
-from datetime import datetime, timedelta
-from os import times
-from os.path import basename, isfile, join
-from pathlib import Path
-from turtle import st
-from typing import List, Tuple, Union
-=======
 import os
 from os.path import basename, isfile, join, dirname
 from pathlib import Path
 from turtle import st
 from typing import Union, Optional, List, Tuple, Dict, Any
 
->>>>>>> c8fe962a
 
 import geopandas as gpd
 import hydromt
@@ -25,23 +16,6 @@
 import xugrid as xu
 from pyproj import CRS
 from hydromt.models import MeshModel
-<<<<<<< HEAD
-from shapely.geometry import Point, box
-
-from hydrolib.core.io.bc.models import *
-from hydrolib.core.io.crosssection.models import *
-from hydrolib.core.io.dimr.models import DIMR, FMComponent, Start
-from hydrolib.core.io.ext.models import *
-from hydrolib.core.io.friction.models import *
-from hydrolib.core.io.gui.models import *
-from hydrolib.core.io.inifield.models import IniFieldModel
-from hydrolib.core.io.mdu.models import FMModel
-from hydrolib.core.io.net.models import *
-from hydrolib.core.io.storagenode.models import StorageNodeModel
-from hydrolib.dhydamo.geometry import common, mesh, viz
-
-from . import DATADIR, workflows
-=======
 from shapely.geometry import box, LineString, MultiLineString
 from datetime import datetime, timedelta
 
@@ -58,7 +32,6 @@
 from . import DATADIR
 from . import workflows
 from . import utils
->>>>>>> c8fe962a
 
 __all__ = ["DFlowFMModel"]
 logger = logging.getLogger(__name__)
@@ -71,8 +44,6 @@
     _CONF = "DFlowFM.mdu"
     _DATADIR = DATADIR
     _GEOMS = {}
-<<<<<<< HEAD
-=======
     _API = {
         "crs": CRS,
         "config": Dict[str, Any],
@@ -83,7 +54,6 @@
         "results": Dict[str, Union[xr.DataArray, xr.Dataset]],
         "states": Dict[str, Union[xr.DataArray, xr.Dataset]],
     }
->>>>>>> c8fe962a
     _MAPS = {
         "elevtn": {
             "name": "bedlevel",
@@ -153,13 +123,7 @@
         root: Union[str, Path] = None,
         mode: str = "w",
         config_fn: str = None,  # hydromt config contain glob section, anything needed can be added here as args
-<<<<<<< HEAD
-        data_libs: List[
-            str
-        ] = [],  # yml # TODO: how to choose global mapping files (.csv) and project specific mapping files (.csv)
-=======
         data_libs: List[str] = [],  # yml
->>>>>>> c8fe962a
         dimr_fn: str = None,
         network_snap_offset=25,
         openwater_computation_node_distance=40,
@@ -815,7 +779,6 @@
             * Optional variables: [branchId, branchType, branchOrder, material, friction_type, friction_value]
         rivers_defaults_fn : str Path
             Path to a csv file containing all defaults values per 'branchType'.
-            Note that branchType is case sensitive, by default is lower case, If otherwise, please make sure it is supported in 'rivers_default_fn'
             By default None.
         river_filter: str, optional
             Keyword in branchType column of rivers_fn used to filter river lines. If None all lines in rivers_fn are used (default).
@@ -848,51 +811,6 @@
         dflowfm._setup_crosssections
         """
         self.logger.info(f"Preparing 1D rivers.")
-<<<<<<< HEAD
-
-        # Read the rivers data
-        gdf_riv = self.data_catalog.get_geodataframe(
-            rivers_fn, geom=self.region, buffer=0, predicate="intersects"
-        )
-        # Filter features based on river_filter
-        if "branchType" in gdf_riv.columns:
-            gdf_riv["branchType"] = gdf_riv["branchType"].str.lower()
-            if river_filter is not None:
-                gdf_riv = gdf_riv[gdf_riv["branchType"] == river_filter.lower()]
-        # Check if features in region
-        if len(gdf_riv) == 0:
-            self.logger.warning(
-                f"No {rivers_fn} 1D river locations found within domain"
-            )
-            return None
-
-        # Add branchType and branchId attributes if does not exist
-        if "branchType" not in gdf_riv.columns:
-            gdf_riv["branchType"] = pd.Series(
-                data=np.repeat("river", len(gdf_riv)), index=gdf_riv.index, dtype=str
-            )
-        if "branchId" not in gdf_riv.columns:
-            data = [f"river_{i}" for i in np.arange(1, len(gdf_riv) + 1)]
-            gdf_riv["branchId"] = pd.Series(data, index=gdf_riv.index, dtype=str)
-
-        # assign id
-        id_col = "branchId"
-        gdf_riv.index = gdf_riv[id_col]
-        gdf_riv.index.name = id_col
-
-        # assign default attributes
-        if rivers_defaults_fn is None or not rivers_defaults_fn.is_file():
-            self.logger.warning(
-                f"rivers_defaults_fn ({rivers_defaults_fn}) does not exist. Fall back choice to defaults. "
-            )
-            rivers_defaults_fn = Path(self._DATADIR).joinpath(
-                "rivers", "rivers_defaults.csv"
-            )
-        defaults = pd.read_csv(rivers_defaults_fn)
-        self.logger.info(f"river default settings read from {rivers_defaults_fn}.")
-
-=======
->>>>>>> c8fe962a
         # filter for allowed columns
         _allowed_columns = [
             "geometry",
@@ -913,17 +831,11 @@
 
         # Build the rivers branches and nodes and fill with attributes and spacing
         rivers, river_nodes = self._setup_branches(
-<<<<<<< HEAD
-            gdf_br=gdf_riv,
-            defaults=defaults,
-            br_type=gdf_riv.branchType.unique()[0],
-=======
             br_fn=rivers_fn,
             defaults_fn=rivers_defaults_fn,
             br_type="river",
             friction_type=friction_type,
             friction_value=friction_value,
->>>>>>> c8fe962a
             spacing=None,  # does not allow spacing for rivers
             snap_offset=snap_offset,
             allow_intersection_snapping=allow_intersection_snapping,
@@ -956,7 +868,7 @@
         # add to branches
         self.add_branches(
             rivers,
-            branchtype=gdf_riv.branchType.unique()[0],
+            branchtype="river",
             node_distance=self._openwater_computation_node_distance,
         )
 
@@ -1172,7 +1084,7 @@
                 if shape = 'rectangle': 'width', 'height', 'closed'
                 if shape = 'trapezoid': 'width', 't_width', 'height', 'closed'
             * Optional variables: [material, friction_type, friction_value]
-        crosssections_fn : str Path, optional # TODO: allow multiple crosssection filenames
+        crosssections_fn : str Path, optional
             Name of data source for crosssections, see data/data_sources.yml.
             Note that for point crossections, only ones within the snap_network_offset will be used.
             If ``crosssections_type`` = "xyz"
@@ -1635,11 +1547,7 @@
         xmin, ymin, xmax, ymax = self.bounds
         subset = mesh2d.ugrid.sel(y=slice(ymin, ymax), x=slice(xmin, xmax))
         err = f"RasterDataset: No data within spatial domain for mesh."
-<<<<<<< HEAD
-=======
-        subset = subset.ugrid.assign_node_coords()
->>>>>>> c8fe962a
-        if subset.ugrid.grid.node_x.size == 0 or subset.ugrid.grid.node_y.size == 0:
+        if subset.grid.node_x.size == 0 or subset.grid.node_y.size == 0:
             raise IndexError(err)
         # TODO: if we want to keep the clipped mesh 2d uncomment the following line
         # Else mesh2d is used as mesh instead of susbet
@@ -1689,16 +1597,8 @@
         split_dataset: bool, optional
             If data is a xarray.Dataset, either add it as is to maps or split it into several xarray.DataArrays.
         """
-        # check for name when split_dataset is False
-        if split_dataset is False and name is None:
-            self.logger.error("name must be specified when split_dataset = False")
-
         # Call super method
-<<<<<<< HEAD
-        variables = super().setup_maps_from_raster(
-=======
         ds = super().setup_maps_from_raster(
->>>>>>> c8fe962a
             raster_fn=raster_fn,
             variables=variables,
             fill_method=fill_method,
@@ -1707,14 +1607,11 @@
             split_dataset=split_dataset,
         )
 
-<<<<<<< HEAD
-=======
         # Updates the interpolation method in self._MAPS
         if variables is None:
             if isinstance(ds, xr.DataArray):
                 ds = ds.to_dataset()
             variables = ds.data_vars
->>>>>>> c8fe962a
         allowed_methods = [
             "triangulation",
             "mean",
@@ -1738,11 +1635,7 @@
                 self._MAPS[var]["interpolation"] = interpolation_method
                 self._MAPS[var]["locationtype"] = locationtype
 
-<<<<<<< HEAD
-    def setup_maps_from_rastermapping(
-=======
     def setup_maps_from_raster_reclass(
->>>>>>> c8fe962a
         self,
         raster_fn: str,
         reclass_table_fn: str,
@@ -1790,16 +1683,8 @@
         split_dataset: bool, optional
             If data is a xarray.Dataset, either add it as is to maps or split it into several xarray.DataArrays.
         """
-        # check for name when split_dataset is False
-        if split_dataset is False and name is None:
-            self.logger.error("name must be specified when split_dataset = False")
-
         # Call super method
-<<<<<<< HEAD
-        mapping_variables = super().setup_maps_from_raster_reclass(
-=======
         ds = super().setup_maps_from_raster_reclass(
->>>>>>> c8fe962a
             raster_fn=raster_fn,
             reclass_table_fn=reclass_table_fn,
             reclass_variables=reclass_variables,
@@ -1809,14 +1694,11 @@
             split_dataset=split_dataset,
         )
 
-<<<<<<< HEAD
-=======
         # Updates the interpolation method in self._MAPS
         if reclass_variables is None:
             if isinstance(ds, xr.DataArray):
                 ds = ds.to_dataset()
             reclass_variables = ds.data_vars
->>>>>>> c8fe962a
         allowed_methods = [
             "triangulation",
             "mean",
@@ -1835,11 +1717,7 @@
             raise ValueError(
                 f"Locationtype {locationtype} not allowed. Select from ['2d', '1d', 'all']"
             )
-<<<<<<< HEAD
-        for var in mapping_variables:
-=======
         for var in reclass_variables:
->>>>>>> c8fe962a
             if var in self._MAPS:
                 self._MAPS[var]["interpolation"] = interpolation_method
                 self._MAPS[var]["locationtype"] = locationtype
@@ -1863,18 +1741,11 @@
             self.logger.warning("Cannot write in read-only mode")
             return
 
-<<<<<<< HEAD
-        if self.dimr:
-            self.write_dimr()
-        if self.config:  # try to read default if not yet set
-            self.write_config()
-=======
->>>>>>> c8fe962a
         if self._maps:
             self.write_maps()
         if self._geoms:
             self.write_geoms()
-        if self._mesh or not self._branches.empty:
+        if self._mesh:
             self.write_mesh()
         if self._forcing:
             self.write_forcing()
@@ -1884,20 +1755,6 @@
             self.write_dimr()
         self.write_data_catalog()
 
-<<<<<<< HEAD
-    def read_maps(self) -> None:
-        """Read maps at <root/?/> and parse to dict of xr.DataArray"""
-        return self._maps
-        # raise NotImplementedError()
-
-    def write_maps(self) -> None:
-        """Write maps as tif files in maps folder and update initial fields"""
-        # Global parameters
-        mapsroot = join(self.root, "maps")
-        inilist = []
-        paramlist = []
-        self.logger.info(f"Writing maps files to {mapsroot}")
-=======
     def read_config(self) -> None:
         """Use Hydrolib-core reader and return to dictionnary"""
         # Read via init_dfmmodel
@@ -1993,7 +1850,6 @@
         inilist = []
         paramlist = []
         self.logger.info(f"Writing maps files to {maproot}")
->>>>>>> c8fe962a
 
         def _prepare_inifields(da_dict, da):
             # Write tif files
@@ -2001,11 +1857,7 @@
             type = da_dict["initype"]
             interp_method = da_dict["interpolation"]
             locationtype = da_dict["locationtype"]
-<<<<<<< HEAD
-            _fn = join(mapsroot, f"{name}.tif")
-=======
             _fn = join(maproot, f"{name}.tif")
->>>>>>> c8fe962a
             if np.isnan(da.raster.nodata):
                 da.raster.set_nodata(-999)
             da.raster.to_raster(_fn)
@@ -2040,11 +1892,7 @@
             if isinstance(ds, xr.DataArray):
                 if name in self._MAPS:
                     _prepare_inifields(self._MAPS[name], ds)
-<<<<<<< HEAD
-                    # update config if frcition
-=======
                     # update config if friction
->>>>>>> c8fe962a
                     if "frictype" in self._MAPS[name]:
                         self.set_config(
                             "physics.UniFrictType", self._MAPS[name]["frictype"]
@@ -2119,163 +1967,6 @@
 
     def write_forcing(self) -> None:
         """write forcing into hydrolib-core ext and forcing models"""
-<<<<<<< HEAD
-        extdict = list()
-        bcdict = list()
-        # Loop over forcing dict
-        for name, da in self.forcing.items():
-            for i in da.index.values:
-                bc = da.attrs.copy()
-                # Boundary
-                ext = dict()
-                ext["quantity"] = bc["quantity"]
-                ext["nodeId"] = i
-                extdict.append(ext)
-                # Forcing
-                bc["name"] = i
-                if bc["function"] == "constant":
-                    # one quantityunitpair
-                    bc["quantityunitpair"] = [tuple((da.name, bc["units"]))]
-                    # only one value column (no times)
-                    bc["datablock"] = [[da.sel(index=i).values.item()]]
-                else:
-                    # two quantityunitpair
-                    bc["quantityunitpair"] = [
-                        tuple(("time", bc["time_unit"])),
-                        tuple((da.name, bc["units"])),
-                    ]
-                    bc.pop("time_unit")
-                    # time/value datablock
-                    bc["datablock"] = [
-                        [t, x] for t, x in zip(da.time.values, da.sel(index=i).values)
-                    ]
-                bc.pop("quantity")
-                bc.pop("units")
-                bcdict.append(bc)
-
-        forcing_model = ForcingModel(forcing=bcdict)
-        forcing_model_filename = forcing_model._filename() + ".bc"
-
-        ext_model = ExtModel()
-        ext_model_filename = ext_model._filename() + ".ext"
-        for i in range(len(extdict)):
-            ext_model.boundary.append(
-                Boundary(**{**extdict[i], "forcingFile": forcing_model})
-            )
-        # assign to model
-        self.dfmmodel.external_forcing.extforcefilenew = ext_model
-        self.dfmmodel.external_forcing.extforcefilenew.save(
-            self.dfmmodel.filepath.with_name(ext_model_filename), recurse=True
-        )
-        # save relative path to mdu
-        self.dfmmodel.external_forcing.extforcefilenew.filepath = ext_model_filename
-
-    def read_dfmmodel(self):
-        """Read dfmmodel at <root/?/> and parse to model class (deflt3dfmpy)"""
-        pass
-        # raise NotImplementedError()
-
-    def write_dfmmodel(self):
-        """Write dfmmodel at <root/?/> in model ready format"""
-        if not self._write:
-            raise IOError("Model opened in read-only mode")
-        self.logger.info(f"Writing dfmmodel in {self.root}")
-        # write 1D mesh
-        # self._write_mesh1d()  # FIXME None handling
-        # write 2d mesh
-        if self._mesh:
-            self._write_mesh2d()
-        # TODO: create self._write_mesh2d() using hydrolib-core funcitonalities
-        # write branches
-        if "branches" in self.staticgeoms:
-            self._write_branches()
-            # write friction
-            self._write_friction()  # FIXME: ask Rinske, add global section correctly
-            # write crosssections
-            self._write_crosssections()  # FIXME None handling, if there are no crosssections
-            # write manholes
-            if "manholes" in self._geoms:
-                self._write_manholes()
-
-        # save model
-        self.dfmmodel.save(recurse=True)
-
-    def _write_mesh2d(self):
-        """
-        TODO: write docstring
-
-        :return:
-        """
-        # Get meshkernel Mesh2d objec
-        mesh2d = self._mesh.ugrid.grid.mesh
-
-        # add mesh2d
-        # FIXME: improve the way of adding a 2D mesh
-        self.dfmmodel.geometry.netfile.network._mesh2d._process(mesh2d)
-
-    def _write_branches(self):
-        """write branches.gui
-        #TODO combine with others"""
-        branches = self._geoms["branches"]
-        if np.any(branches["branchType"].isin(["pipe", "tunnel"])):
-            branches = branches[["branchId", "branchType", "manhole_up", "manhole_dn"]]
-            branches = branches.rename(
-                columns={
-                    "manhole_up": "sourceCompartmentName",
-                    "manhole_dn": "targetCompartmentName",
-                }
-            )
-            branches = branches.rename(
-                columns={
-                    "branchId": "name",
-                }
-            )
-            branches["branchType"] = branches["branchType"].replace(
-                {"river": 0, "channel": 0, "pipe": 2, "tunnel": 2, "sewerconnection": 1}
-            )
-            branchgui_model = BranchModel(branch=branches.to_dict("records"))
-            branchgui_model.filepath = self.dfmmodel.filepath.with_name(
-                branchgui_model._filename() + branchgui_model._ext()
-            )
-            branchgui_model.save()
-
-    def _write_friction(self):
-
-        #
-        frictions = self._geoms["branches"][
-            ["frictionId", "frictionValue", "frictionType"]
-        ]
-        frictions = frictions.drop_duplicates(subset="frictionId")
-
-        self.dfmmodel.geometry.frictfile = []
-        # create a new friction
-        for i, row in frictions.iterrows():
-            fric_model = FrictionModel(global_=row.to_dict())
-            fric_model.filepath = f"roughness_{i}.ini"
-            self.dfmmodel.geometry.frictfile.append(fric_model)
-
-    def _write_crosssections(self):
-        """write crosssections into hydrolib-core crsloc and crsdef objects"""
-
-        # preprocessing for crosssections from geoms
-        gpd_crs = self._geoms["crosssections"]
-
-        # crsdef
-        # get crsdef from crosssections gpd # FIXME: change this for update case
-        gpd_crsdef = gpd_crs[[c for c in gpd_crs.columns if c.startswith("crsdef")]]
-        gpd_crsdef = gpd_crsdef.rename(
-            columns={c: c.removeprefix("crsdef_") for c in gpd_crsdef.columns}
-        )
-        gpd_crsdef = gpd_crsdef.drop_duplicates(subset="id")
-        crsdef = CrossDefModel(definition=gpd_crsdef.to_dict("records"))
-        self.dfmmodel.geometry.crossdeffile = crsdef
-
-        # crsloc
-        # get crsloc from crosssections gpd # FIXME: change this for update case
-        gpd_crsloc = gpd_crs[[c for c in gpd_crs.columns if c.startswith("crsloc")]]
-        gpd_crsloc = gpd_crsloc.rename(
-            columns={c: c.removeprefix("crsloc_") for c in gpd_crsloc.columns}
-=======
         if len(self._forcing) == 0:
             self.logger.debug("No forcing data found, skip writing.")
         else:
@@ -2283,7 +1974,7 @@
             self.logger.info("Writting forcing files.")
             savedir = dirname(join(self.root, self._config_fn))
             forcing_fn, ext_fn = utils.write_1dboundary(self.forcing, savedir)
-            self.set_config("external_forcing.extforcefilenew", ext_fn)
+            self.set_config("external_forcing.extforcefilenew", ext_fn) #FIXME check here whether _ is needed
 
     def read_mesh(self):
         """Read network file with Hydrolib-core and extract 2D mesh/branches info"""
@@ -2317,7 +2008,6 @@
                 "mesh2d_node_x": ("mesh2d_nNodes", grid.node_x),
                 "mesh2d_node_y": ("mesh2d_nNodes", grid.node_y),
             }
->>>>>>> c8fe962a
         )
         uds.ugrid.grid.set_crs(grid.crs)
         self.set_mesh(uds)
@@ -2645,6 +2335,7 @@
 
         # Check if we need to do more check/process to make sure everything is well connected
         workflows.validate_branches(branches)
+
         # set geom and mesh1d
         self.set_branches(branches)
         self.set_mesh1d()
