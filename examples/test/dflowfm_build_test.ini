[global]
data_libs = []

[setup_basemaps]


[setup_rivers] 
rivers_fn = 1D_rivers
river_filter = river
friction_type = Manning
friction_value = 0.023
# crosssections_fn = 1D_rivers_xyzcrosssections
# crosssections_type = xyz

<<<<<<< HEAD
[setup_pipes]
pipes_fn = 1D_rivers
pipe_filter = pipe
friction_type = WhiteColeBrook
friction_value = 0.003
crosssections_shape = circle
crosssections_value = 0.5
=======
[setup_1dboundary]
boundaries_geodataset_fn = 1D_boundaries_timeseries
boundary_value = -2.0
branch_type = river
boundary_type = waterlevel
boundary_unit = m
boundary_locs = both

#[setup_boundary_constant]
#branch_type = river
#boundaries_fn = 1D_boundaries
#boundary_type = waterlevel
#boundary_value = -2.5
#boundary_unit = m
>>>>>>> af39ce36
<|MERGE_RESOLUTION|>--- conflicted
+++ resolved
@@ -12,7 +12,6 @@
 # crosssections_fn = 1D_rivers_xyzcrosssections
 # crosssections_type = xyz
 
-<<<<<<< HEAD
 [setup_pipes]
 pipes_fn = 1D_rivers
 pipe_filter = pipe
@@ -20,7 +19,7 @@
 friction_value = 0.003
 crosssections_shape = circle
 crosssections_value = 0.5
-=======
+
 [setup_1dboundary]
 boundaries_geodataset_fn = 1D_boundaries_timeseries
 boundary_value = -2.0
@@ -34,5 +33,4 @@
 #boundaries_fn = 1D_boundaries
 #boundary_type = waterlevel
 #boundary_value = -2.5
-#boundary_unit = m
->>>>>>> af39ce36
+#boundary_unit = m