--- conflicted
+++ resolved
@@ -15,7 +15,6 @@
 def check_feasibility_1D_waterlevels(mdu_path, nc_path, output_path, skip_hours=0):
 
     """
-<<<<<<< HEAD
     Check whether the 1D waterlevels of the 1D flow network are higher than
     the left and right embankments in cross section profiles
     ___________________________________________________________________________________________________________
@@ -32,32 +31,13 @@
              should be skipped (i.e. because model is not stable yet)
     ___________________________________________________________________________________________________________
      
+        Returns:
     Returns:
          Shapefile with the margins of the left and right embankment
     ___________________________________________________________________________________________________________
     
     Warning: function currently only checks yz and zwRiver cross sections
-=======
-       Check whether the 1D waterlevels of the 1D flow network are higher than
-       the left and right embankments in cross section profiles
-
-       Parameters:
-            mdu_path : str
-               Path to mdu file containing the D-hydro model structure
-            nc_path
-                Path to the FlowFM_map.nc, containing the results of the simulation
-            output_path
-                Path where the shapefile is saved as output
-            skip_hours: int
-                Number of hours at the front of the simulation results that
-                should be skipped (i.e. because model is not stable yet)
-
-        Returns:
-            Shapefile with the margins of the left and right embankment
-    ___________________________________________________________________________________________________________
-       Warning: function currently only checks yz and zwRiver cross sections
-                   ...
->>>>>>> 1ca4d8e8
+               ...
     """
 
     ## READ DATA
