--- conflicted
+++ resolved
@@ -3,20 +3,10 @@
 from datetime import datetime
 
 import geopandas as gpd
-<<<<<<< HEAD
-import xarray as xr
 import numpy as np
 import pandas as pd
 import rasterio
 
-=======
-import netCDF4 as nc
-import numpy as np
-import pandas as pd
-import rasterio
-import xarray as xr
-from geovoronoi import points_to_coords, voronoi_regions_from_coords
->>>>>>> 947a0145
 from rasterio import features
 from read_dhydro import net_nc2gdf, read_nc_data
 from shapely.geometry import box
@@ -34,10 +24,7 @@
     filter=False,
     extrapol=0.5,
     debug=False,
-<<<<<<< HEAD
     areas1D=""
-=======
->>>>>>> 947a0145
 ):
 
     """
@@ -232,6 +219,7 @@
     # create template array
     nan_array = np.empty((len(dtm), len(dtm[0]))).astype("float32")
 
+
     if type == "depth":
         # write model results if type is depth
         print("Exporteren van modelresultaten.")
