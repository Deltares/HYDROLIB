# =========================================================================================
#
# License: LGPL
#
# Author: Stefan de Vries, Waterschap Drents Overijsselse Delta
#
# =========================================================================================

import os
from pathlib import Path

import pandas as pd
from read_dhydro import net_nc2gdf, read_locations


def export_model_gis(mdu_path, nc_path, output_path):
    """
<<<<<<< HEAD
    Uses other existing sub-functions to export a D-Hydro schematisation to GIS
    ___________________________________________________________________________________________________________
    
    Parameters:
         mdu_path : path
             Path to mdu file
         nc_path
             Path to the FlowFM_map.nc, containing the results of the simulation 
         output_path
             Path where the shapefiles are saved as output  
    ___________________________________________________________________________________________________________
    
     Returns:
         Shapefiles with d-hydro schematisation (e.g. branches, nodes, structures etc.)
=======
     Uses other existing sub-functions to export a D-Hydro schematisation to GIS
     This function cleans up the dflowfm folder to make sure it can be loaded into hydrolib.


    Parameters:
     mdu_path : path
         Path to mdu file
     nc_path
         Path to the FlowFM_map.nc, containing the results of the simulation
     output_path
         Path where the shapefiles are saved as output

     Returns:
         Shapefiles with d-hydro schematisation (e.g. branches, nodes, structures etc.)

    """
>>>>>>> 1ca4d8e8

    network = net_nc2gdf(nc_path)
    network["1d_branches"]["branchnr"] = network["1d_branches"].index
    network["1d_branches"] = network["1d_branches"].rename(columns={"id": "branchid"})
    branche_ids = network["1d_branches"][["branchid", "branchnr"]].copy()
    network["1d_meshnodes"] = network["1d_meshnodes"].rename(
        columns={"id": "meshnodeid"}
    )
    network["1d_meshnodes"] = network["1d_meshnodes"].rename(
        columns={"branch": "branchnr"}
    )
    network["1d_meshnodes"] = pd.merge(
        network["1d_meshnodes"], branche_ids, on="branchnr"
    )
    for key in list(network.keys()):
        if len(network[key]):
            network[key].to_file(os.path.join(output_path, str(key + ".shp")))

    gdfs_results = read_locations(
        mdu_path, ["cross_sections_locations", "structures", "boundaries", "laterals"]
    )
    gdfs_results["cross_sections_locations"] = gdfs_results["cross_sections_locations"][
        ["id", "branchid", "chainage", "shift", "definitionid", "geometry"]
    ]
    gdfs_results["cross_sections_locations"] = gdfs_results[
        "cross_sections_locations"
    ].rename(columns={"definitionid": "def_id", "locationtype": "type"})
    gdfs_results["structures"] = gdfs_results["structures"][
        ["id", "name", "type", "branchid", "chainage", "geometry"]
    ]
    gdfs_results["laterals"] = gdfs_results["laterals"][
        ["id", "nodeid", "branchid", "chainage", "geometry"]
    ]
    for key in list(gdfs_results.keys()):
        if len(gdfs_results[key]):
            gdfs_results[key].to_file(os.path.join(output_path, str(key + ".shp")))


if __name__ == "__main__":
    mdu_path = Path(
        r"C:\Users\devop\Documents\Scripts\Hydrolib\HYDROLIB\contrib\Arcadis\scripts\exampledata\Dellen\Model_cleaned\dflowfm\Flow1D.mdu"
    )
    nc_path = Path(
        r"C:\Users\devop\Documents\Scripts\Hydrolib\HYDROLIB\contrib\Arcadis\scripts\exampledata\Dellen\Model_cleaned\dflowfm\dellen_net.nc"
    )
    output_path = Path(r"C:\Users\devop\Desktop\Dellen")
    export_model_gis(mdu_path, nc_path, output_path)<|MERGE_RESOLUTION|>--- conflicted
+++ resolved
@@ -15,10 +15,11 @@
 
 def export_model_gis(mdu_path, nc_path, output_path):
     """
-<<<<<<< HEAD
-    Uses other existing sub-functions to export a D-Hydro schematisation to GIS
-    ___________________________________________________________________________________________________________
+     Uses other existing sub-functions to export a D-Hydro schematisation to GIS
+    This function cleans up the dflowfm folder to make sure it can be loaded into hydrolib.
     
+
+
     Parameters:
          mdu_path : path
              Path to mdu file
@@ -30,24 +31,8 @@
     
      Returns:
          Shapefiles with d-hydro schematisation (e.g. branches, nodes, structures etc.)
-=======
-     Uses other existing sub-functions to export a D-Hydro schematisation to GIS
-     This function cleans up the dflowfm folder to make sure it can be loaded into hydrolib.
-
-
-    Parameters:
-     mdu_path : path
-         Path to mdu file
-     nc_path
-         Path to the FlowFM_map.nc, containing the results of the simulation
-     output_path
-         Path where the shapefiles are saved as output
-
-     Returns:
-         Shapefiles with d-hydro schematisation (e.g. branches, nodes, structures etc.)
 
     """
->>>>>>> 1ca4d8e8
 
     network = net_nc2gdf(nc_path)
     network["1d_branches"]["branchnr"] = network["1d_branches"].index
