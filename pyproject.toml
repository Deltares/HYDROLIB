[tool.poetry]
name = "hydrolib"
version = "0.1.0"
<<<<<<< HEAD
description = "HydroMT model builder around D-HYDRO Suite."
=======
description = "Python wrappers around D-HYDRO Suite."
>>>>>>> 6cf694ba
authors = ["Deltares"]
license = "LGPL"

[tool.poetry.dependencies]
<<<<<<< HEAD
python = "^3.8"
pandas = "^1.2"
geopandas = "^0.10"
hydrolib-core = "0.3.0"
=======
python = ">=3.8,<3.10"
pandas = "^1.2"
geopandas = ">=0.9"
xarray = "^0.17"
hydrolib-core = "0.2.1"
>>>>>>> 6cf694ba
shapely = "^1.8"
matplotlib = "^3.5.2"
hydromt = "^0.4.5"

[tool.poetry.dev-dependencies]
pytest = "^6.2"
black = { version = "*", allow-prereleases = true }
isort = "^5.8"
mkdocs = "^1.1"
mkdocs-material = "^7.1"
mkdocstrings = "^0.15"
mkdocs-autorefs = "^0.1"
pytest-cov = "^2.11"
pymdown-extensions = "^8.1"
commitizen = "^2.17"
flake8 = "^3.9"
mypy = "^0.910"
devtools = "^0.6"
poetry2conda = "^0.3.0"

[tool.commitizen]
name = "cz_conventional_commits"
version = "0.0.1"
tag_format = "$version"
version_files = [
    "hydrolib/post/__init__.py",
    "pyproject.toml:version"
]
changelog_file = "docs/changelog.md"

[build-system]
requires = ["poetry-core>=1.0.0"]
build-backend = "poetry.core.masonry.api"

[tool.black]
line-length = 88
target-version = ['py38', 'py39']
exclude = '''
(
  /(
      \.eggs         # exclude a few common directories in the
    | \.git          # root of the project
    | \.hg
    | \.mypy_cache
    | \.tox
    | \.venv
    | _build
    | buck-out
    | build
    | dist
    | \.virtualenvs
  )/
)
'''

[tool.isort]
profile = "black"
multi_line_output = 3
line_length = 88

[tool.poetry2conda]
name = "hydrolib"

[tool.poetry2conda.dependencies]
python = { channel = "conda-forge" }
pandas = { channel = "conda-forge" }
geopandas = { channel = "conda-forge" }
xarray = { channel = "conda-forge" }
<<<<<<< HEAD
hydrolib-core = { channel = "pip" }

[tool.poetry.plugins."hydromt.models"]
dflowfm = "hydrolib.hydromt_delft3dfm.dflowfm:DFlowFMModel"
=======
hydrolib-core = { channel = "pip" }
>>>>>>> 6cf694ba
<|MERGE_RESOLUTION|>--- conflicted
+++ resolved
@@ -1,27 +1,16 @@
 [tool.poetry]
 name = "hydrolib"
 version = "0.1.0"
-<<<<<<< HEAD
-description = "HydroMT model builder around D-HYDRO Suite."
-=======
 description = "Python wrappers around D-HYDRO Suite."
->>>>>>> 6cf694ba
 authors = ["Deltares"]
 license = "LGPL"
 
 [tool.poetry.dependencies]
-<<<<<<< HEAD
-python = "^3.8"
-pandas = "^1.2"
-geopandas = "^0.10"
-hydrolib-core = "0.3.0"
-=======
 python = ">=3.8,<3.10"
 pandas = "^1.2"
 geopandas = ">=0.9"
 xarray = "^0.17"
 hydrolib-core = "0.2.1"
->>>>>>> 6cf694ba
 shapely = "^1.8"
 matplotlib = "^3.5.2"
 hydromt = "^0.4.5"
@@ -90,11 +79,7 @@
 pandas = { channel = "conda-forge" }
 geopandas = { channel = "conda-forge" }
 xarray = { channel = "conda-forge" }
-<<<<<<< HEAD
 hydrolib-core = { channel = "pip" }
 
 [tool.poetry.plugins."hydromt.models"]
-dflowfm = "hydrolib.hydromt_delft3dfm.dflowfm:DFlowFMModel"
-=======
-hydrolib-core = { channel = "pip" }
->>>>>>> 6cf694ba
+dflowfm = "hydrolib.hydromt_delft3dfm.dflowfm:DFlowFMModel"