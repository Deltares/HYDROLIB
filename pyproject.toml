--- conflicted
+++ resolved
@@ -6,30 +6,19 @@
 license = "LGPL"
 
 [tool.poetry.dependencies]
-<<<<<<< HEAD
-python = ">=3.8,<4.0"
-pandas = ">=1.2"
-geopandas = ">=0.9"
-xarray = ">=0.17"
-xugrid = ">=0.1.7"
-hydrolib-core = ">=0.3.1"
-shapely = ">=1.8"
-matplotlib = ">=3.5.2"
-hydromt = ">=0.6.0"
-=======
 python = ">=3.8,<3.11"
 pandas = "^1.2"
 geopandas = "^0.10"
 xarray = "^0.17"
-hydrolib-core = "0.3.0"
+hydrolib-core = "0.3.1"
 shapely = "^1.8"
 matplotlib = "^3.5.2"
-hydromt = "^0.4.5"
+hydromt = "^0.6.0"
 numpy = "^1.23"
 openpyxl = "^3"
 pyflwdir = "^0.5.3"
 scipy = "^1.9"
->>>>>>> cb1aa659
+xugrid = ">=0.1.7"
 
 [tool.poetry.dev-dependencies]
 pytest = "^6.2"
@@ -96,17 +85,14 @@
 geopandas = { channel = "conda-forge" }
 xarray = { channel = "conda-forge" }
 hydrolib-core = { channel = "pip" }
-<<<<<<< HEAD
 xugrid = { channel = "conda-forge" }
-=======
 shapely = { channel = "conda-forge" }
 matplotlib = { channel = "conda-forge" }
-hydromt = { channel = "pip" }
+hydromt = { channel = "conda-forge" }
 numpy = { channel = "conda-forge" }
 openpyxl = { channel = "conda-forge" }
-pyflwdir = { channel = "pip" }
+pyflwdir = { channel = "conda-forge" }
 scipy = { channel = "conda-forge" }
->>>>>>> cb1aa659
 
 [tool.poetry.plugins."hydromt.models"]
 dflowfm = "hydrolib.hydromt_delft3dfm.dflowfm:DFlowFMModel"
