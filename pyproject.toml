[tool.poetry]
name = "hydrolib"
version = "0.1.2"
description = "HYDROLIB tools for hydrodynamic and hydrological modelling workflows"
authors = ["Deltares"]
maintainers = [
    "Arthur van Dam <arthur.vandam@deltares.nl>",
    "Ruud Hurkmans <r.hurkmans@hkv.nl>",
    ]
license = "LGPL"

[tool.poetry.dependencies]
python = ">=3.8,<3.11"
pandas = "^1.2"
geopandas = "^0.10"
xarray = "^0.17"
<<<<<<< HEAD
hydrolib-core = "0.4.1"
=======
hydrolib-core = ">=0.4.1"
>>>>>>> 76f515b1
shapely = "^1.8"
matplotlib = "^3.5.2"
numpy = "1.21"
openpyxl = "^3"
scipy = "^1.9"
tqdm = "^4.64.1"
rasterio = "^1.3.4"
llvmlite = "^0.39.1"
imod = "0.10.1"
fiona = "^1.8"
rasterstats = "^0.17.0"
jupyter = "^1.0.0"
contextily = "^1.0.1"
hkvsobekpy = "^1.5"
fire = "^0.5.0"

[tool.poetry.dev-dependencies]
pytest = "^6.2"
black = { version = "*", allow-prereleases = true }
isort = "^5.8"
mkdocs = "^1.1"
mkdocs-material = "^7.1"
mkdocstrings = "^0.15"
mkdocs-autorefs = "^0.1"
pytest-cov = "^2.11"
pymdown-extensions = "^8.1"
commitizen = "^2.17"
flake8 = "^3.9"
mypy = "^0.910"
devtools = "^0.6"
poetry2conda = "^0.3.0"

[tool.commitizen]
name = "cz_conventional_commits"
version = "0.1.2"
tag_format = "$version"
version_files = [
    "hydrolib/post/__init__.py",
    "pyproject.toml:version"
]
changelog_file = "docs/changelog.md"

[build-system]
requires = ["poetry-core>=1.0.0"]
build-backend = "poetry.core.masonry.api"

[tool.black]
line-length = 88
target-version = ['py38', 'py39']
exclude = '''
(
  /(
      \.eggs         # exclude a few common directories in the
    | \.git          # root of the project
    | \.hg
    | \.mypy_cache
    | \.tox
    | \.venv
    | _build
    | buck-out
    | build
    | dist
    | \.virtualenvs
  )/
)
'''

[tool.isort]
profile = "black"
multi_line_output = 3
line_length = 88

[tool.poetry2conda]
name = "hydrolib"

[tool.poetry2conda.dependencies]
python = { channel = "conda-forge" }
pandas = { channel = "conda-forge" }
geopandas = { channel = "conda-forge" }
xarray = { channel = "conda-forge" }
hydrolib-core = { channel = "pip" }
shapely = { channel = "conda-forge" }
matplotlib = { channel = "conda-forge" }
numpy = { channel = "conda-forge" }
openpyxl = { channel = "conda-forge" }
scipy = { channel = "conda-forge" }
jupyter = { channel = "conda-forge" }
fiona = { channel = "conda-forge" }
contextily = { channel = "conda-forge" }

[tool.pytest.ini_options]
markers = "plot"<|MERGE_RESOLUTION|>--- conflicted
+++ resolved
@@ -14,11 +14,7 @@
 pandas = "^1.2"
 geopandas = "^0.10"
 xarray = "^0.17"
-<<<<<<< HEAD
-hydrolib-core = "0.4.1"
-=======
 hydrolib-core = ">=0.4.1"
->>>>>>> 76f515b1
 shapely = "^1.8"
 matplotlib = "^3.5.2"
 numpy = "1.21"
