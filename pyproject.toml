--- conflicted
+++ resolved
@@ -14,11 +14,7 @@
 pandas = ">=1.2, <3.0"
 geopandas = ">=1.0.0, <2.0"
 xarray = ">=2023.1.0"
-<<<<<<< HEAD
 hydrolib-core = "^0.9.2"
-=======
-hydrolib-core = "^0.9.1"
->>>>>>> 00c36fa3
 numpy = ">=1.21 <3.0"
 matplotlib = ">=3.5"
 openpyxl = ">=3"
