--- conflicted
+++ resolved
@@ -4,32 +4,13 @@
     <option name="autoReloadType" value="SELECTIVE" />
   </component>
   <component name="ChangeListManager">
-<<<<<<< HEAD
-    <list default="true" id="e17ae184-fc0e-4c24-8eeb-2fb065132b9d" name="Changes" comment="">
-      <change beforePath="$PROJECT_DIR$/.idea/workspace.xml" beforeDir="false" afterPath="$PROJECT_DIR$/.idea/workspace.xml" afterDir="false" />
-      <change beforePath="$PROJECT_DIR$/examples/test/dflowfm_build_global_data.ini" beforeDir="false" afterPath="$PROJECT_DIR$/examples/test/dflowfm_build_global_data.ini" afterDir="false" />
-    </list>
-=======
     <list default="true" id="e17ae184-fc0e-4c24-8eeb-2fb065132b9d" name="Changes" comment="" />
->>>>>>> 2ef5bd20
     <option name="SHOW_DIALOG" value="false" />
     <option name="HIGHLIGHT_CONFLICTS" value="true" />
     <option name="HIGHLIGHT_NON_ACTIVE_CHANGELIST" value="false" />
     <option name="LAST_RESOLUTION" value="IGNORE" />
   </component>
-  <component name="FileTemplateManagerImpl">
-    <option name="RECENT_TEMPLATES">
-      <list>
-        <option value="Python Script" />
-      </list>
-    </option>
-  </component>
   <component name="Git.Settings">
-    <option name="RECENT_BRANCH_BY_REPOSITORY">
-      <map>
-        <entry key="$PROJECT_DIR$" value="hydromt" />
-      </map>
-    </option>
     <option name="RECENT_GIT_ROOT_PATH" value="$PROJECT_DIR$" />
   </component>
   <component name="MarkdownSettingsMigration">
@@ -42,61 +23,11 @@
   </component>
   <component name="PropertiesComponent">{
   &quot;keyToString&quot;: {
-<<<<<<< HEAD
-    &quot;Git.Branch.Popup.ShowAllRemotes&quot;: &quot;true&quot;,
-    &quot;last_opened_file_path&quot;: &quot;P:/11208317-004-dili/D-HYDRO/002-modelbuilder&quot;
-  }
-}</component>
-  <component name="RunManager" selected="Python.dili_fabdem">
-    <configuration name="dili_fabdem" type="PythonConfigurationType" factoryName="Python">
-      <module name="HYDROLIB-HYDROMT" />
-      <option name="INTERPRETER_OPTIONS" value="" />
-      <option name="PARENT_ENVS" value="true" />
-      <envs>
-        <env name="PYTHONUNBUFFERED" value="1" />
-      </envs>
-      <option name="SDK_HOME" value="" />
-      <option name="WORKING_DIRECTORY" value="P:/11208317-004-dili/D-HYDRO/002-modelbuilder" />
-      <option name="IS_MODULE_SDK" value="true" />
-      <option name="ADD_CONTENT_ROOTS" value="true" />
-      <option name="ADD_SOURCE_ROOTS" value="true" />
-      <option name="SCRIPT_NAME" value="hydromt.cli.main" />
-      <option name="PARAMETERS" value="build dflowfm dili_fabdem &quot;{'bbox': [125.34083, -8.74917, 126.04083, -8.474172] }&quot; -i dflowfm_build_dili_fabdem.ini -d data_sources_global.yaml -vvv" />
-      <option name="SHOW_COMMAND_LINE" value="false" />
-      <option name="EMULATE_TERMINAL" value="false" />
-      <option name="MODULE_MODE" value="true" />
-      <option name="REDIRECT_INPUT" value="false" />
-      <option name="INPUT_FILE" value="" />
-      <method v="2" />
-    </configuration>
-    <configuration name="dili_merit" type="PythonConfigurationType" factoryName="Python">
-      <module name="HYDROLIB-HYDROMT" />
-      <option name="INTERPRETER_OPTIONS" value="" />
-      <option name="PARENT_ENVS" value="true" />
-      <envs>
-        <env name="PYTHONUNBUFFERED" value="1" />
-      </envs>
-      <option name="SDK_HOME" value="" />
-      <option name="WORKING_DIRECTORY" value="p:/11208317-004-dili/D-HYDRO/002-modelbuilder/" />
-      <option name="IS_MODULE_SDK" value="true" />
-      <option name="ADD_CONTENT_ROOTS" value="true" />
-      <option name="ADD_SOURCE_ROOTS" value="true" />
-      <option name="SCRIPT_NAME" value="hydromt.cli.main" />
-      <option name="PARAMETERS" value="build dflowfm dili_merit &quot;{'bbox': [125.4942, -8.6276, 125.8614, -8.4854] }&quot; -i dflowfm_build_dili_merit.ini -d data_sources_global.yaml -vvv" />
-      <option name="SHOW_COMMAND_LINE" value="false" />
-      <option name="EMULATE_TERMINAL" value="false" />
-      <option name="MODULE_MODE" value="true" />
-      <option name="REDIRECT_INPUT" value="false" />
-      <option name="INPUT_FILE" value="" />
-      <method v="2" />
-    </configuration>
-=======
     &quot;RunOnceActivity.OpenProjectViewOnStart&quot;: &quot;true&quot;,
     &quot;RunOnceActivity.ShowReadmeOnStart&quot;: &quot;true&quot;
   }
 }</component>
   <component name="RunManager">
->>>>>>> 2ef5bd20
     <configuration name="hydromt-delft3dfm" type="PythonConfigurationType" factoryName="Python">
       <module name="HYDROLIB-HYDROMT" />
       <option name="INTERPRETER_OPTIONS" value="" />
@@ -118,33 +49,6 @@
       <option name="INPUT_FILE" value="" />
       <method v="2" />
     </configuration>
-    <configuration name="paramario" type="PythonConfigurationType" factoryName="Python">
-      <module name="HYDROLIB-HYDROMT" />
-      <option name="INTERPRETER_OPTIONS" value="" />
-      <option name="PARENT_ENVS" value="true" />
-      <envs>
-        <env name="PYTHONUNBUFFERED" value="1" />
-      </envs>
-      <option name="SDK_HOME" value="" />
-      <option name="WORKING_DIRECTORY" value="$PROJECT_DIR$/examples/test" />
-      <option name="IS_MODULE_SDK" value="true" />
-      <option name="ADD_CONTENT_ROOTS" value="true" />
-      <option name="ADD_SOURCE_ROOTS" value="true" />
-      <option name="SCRIPT_NAME" value="hydromt.cli.main" />
-      <option name="PARAMETERS" value="build dflowfm paramaribo &quot;{'geom': '$PROJECT_DIR$/../paramaribo/region.geojson'}&quot; -i dflowfm_build_paramaribo.ini -d data_sources_paramaribo.yaml -vvv" />
-      <option name="SHOW_COMMAND_LINE" value="false" />
-      <option name="EMULATE_TERMINAL" value="false" />
-      <option name="MODULE_MODE" value="true" />
-      <option name="REDIRECT_INPUT" value="false" />
-      <option name="INPUT_FILE" value="" />
-      <method v="2" />
-    </configuration>
-    <list>
-      <item itemvalue="Python.hydromt-delft3dfm" />
-      <item itemvalue="Python.paramario" />
-      <item itemvalue="Python.dili_merit" />
-      <item itemvalue="Python.dili_fabdem" />
-    </list>
   </component>
   <component name="SpellCheckerSettings" RuntimeDictionaries="0" Folders="0" CustomDictionaries="0" DefaultDictionary="application-level" UseSingleDictionary="true" transferred="true" />
   <component name="TaskManager">
@@ -157,17 +61,6 @@
     </task>
     <servers />
   </component>
-  <component name="Vcs.Log.Tabs.Properties">
-    <option name="TAB_STATES">
-      <map>
-        <entry key="MAIN">
-          <value>
-            <State />
-          </value>
-        </entry>
-      </map>
-    </option>
-  </component>
   <component name="XDebuggerManager">
     <breakpoint-manager>
       <breakpoints>
@@ -176,8 +69,6 @@
           <line>62</line>
           <option name="timeStamp" value="9" />
         </line-breakpoint>
-<<<<<<< HEAD
-=======
         <line-breakpoint enabled="true" suspend="THREAD" type="python-line">
           <url>file://$PROJECT_DIR$/hydrolib/hydromt_delft3dfm/dflowfm.py</url>
           <line>1686</line>
@@ -188,7 +79,6 @@
           <line>1761</line>
           <option name="timeStamp" value="32" />
         </line-breakpoint>
->>>>>>> 2ef5bd20
       </breakpoints>
       <default-breakpoints>
         <breakpoint type="python-exception">
