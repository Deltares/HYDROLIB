import sys

sys.path.append(".")
from hydrolib.post import __version__


def test_version():
    assert __version__ == "0.1.1"


def test_namespace():
    # Make sure we can access hydrolib-core package
    from hydrolib.core import __name__ as hc_name

<<<<<<< HEAD
    assert __version__ == "0.4.1"
=======
    assert hc_name == "hydrolib.core"
>>>>>>> 76f515b1
<|MERGE_RESOLUTION|>--- conflicted
+++ resolved
@@ -12,8 +12,4 @@
     # Make sure we can access hydrolib-core package
     from hydrolib.core import __name__ as hc_name
 
-<<<<<<< HEAD
-    assert __version__ == "0.4.1"
-=======
-    assert hc_name == "hydrolib.core"
->>>>>>> 76f515b1
+    assert hc_name == "hydrolib.core"